//! Create a [`SchemaVariant`](crate::SchemaVariant) with a [`Prop`](crate::Prop) tree via a
//! [`SchemaVariantDefinition`], stored in the database.

use serde::{Deserialize, Serialize};
use serde_json::Value;
use si_pkg::{
    SchemaSpec, SchemaSpecData, SchemaVariantSpecData, SiPropFuncSpecKind, ValidationSpec,
};
use std::collections::HashMap;
use thiserror::Error;

use crate::property_editor::schema::WidgetKind;
use crate::schema::variant::root_prop::component_type::ComponentType;
use crate::schema::variant::DEFAULT_SCHEMA_VARIANT_COLOR;
use crate::{pk, PropKind};
use crate::{ComponentKind, ProviderArity};

#[remain::sorted]
#[derive(Error, Debug)]
pub enum SchemaVariantDefinitionError {
    //     #[error("Could not check for default variant: {0}")]
    //     CouldNotCheckForDefaultVariant(String),
    //     #[error("Could not get ui menu for schema: {0}")]
    //     CouldNotGetUiMenu(SchemaId),
    //     #[error("error decoding code_base64: {0}")]
    //     Decode(#[from] base64::DecodeError),
    //     #[error("history event error: {0}")]
    //     HistoryEvent(#[from] HistoryEventError),
    //     #[error("{0} is not a valid hex color string")]
    //     InvalidHexColor(String),
    #[error("schema spec has more than one variant, which we do not yet support")]
    MoreThanOneVariant,
    //     #[error("nats txn error: {0}")]
    //     Nats(#[from] NatsError),
    #[error("schema spec has no variants")]
    NoVariants,
    //     #[error("pg error: {0}")]
    //     Pg(#[from] PgError),
    //     #[error("pkg error: {0}")]
    //     Pkg(#[from] Box<PkgError>),
    //     #[error(transparent)]
    //     SchemaVariant(#[from] Box<SchemaVariantError>),
    //     #[error("error serializing/deserializing json: {0}")]
    //     SerdeJson(#[from] serde_json::Error),
    //     #[error("spec error: {0}")]
    //     Spec(#[from] SpecError),
    //     #[error("standard model error: {0}")]
    //     StandardModelError(#[from] StandardModelError),
    //     #[error("transactions error: {0}")]
    //     Transactions(#[from] TransactionsError),
    //     #[error("url parse error: {0}")]
    //     Url(#[from] ParseError),
}

pub type SchemaVariantDefinitionResult<T> = Result<T, SchemaVariantDefinitionError>;
//
// /// A cache of [`PropIds`](crate::Prop) where the _key_ is a tuple corresponding to the
// /// [`Prop`](crate::Prop) name and the _parent_ [`PropId`](crate::Prop) who's child is the
// /// [`PropId`](crate::Prop) in the _value_ of the entry.
// ///
// /// It is recommended to start with the [`RootProp`](crate::RootProp) in order to descend into the
// /// cache.
// #[derive(Debug, Clone)]
// pub struct PropCache(HashMap<(String, PropId), PropId>);
//
// impl PropCache {
//     pub fn new() -> Self {
//         Self(HashMap::new())
//     }
//
//     /// Attempts to retrieve the [`PropId`](crate::Prop) value for a given [`Prop`](crate::Prop)
//     /// name and parent [`PropId`](crate::Prop) key tuple. An error is returned if nothing is found.
//     pub fn get(
//         &self,
//         prop_name: impl AsRef<str>,
//         parent_prop_id: PropId,
//     ) -> SchemaVariantResult<PropId> {
//         // NOTE(nick): the string handling could probably be better here.
//         let prop_name = prop_name.as_ref().to_string();
//         let prop_id = *self.0.get(&(prop_name.clone(), parent_prop_id)).ok_or(
//             SchemaVariantError::PropNotFoundInCache(prop_name, parent_prop_id),
//         )?;
//         Ok(prop_id)
//     }
//
//     /// Insert the [`PropId`](crate::Prop) into [`self`](Self). The returned `option` from the
//     /// underlying method is ignored.
//     pub fn insert(&mut self, key: (String, PropId), value: PropId) {
//         self.0.insert(key, value);
//     }
// }
//
// impl Default for PropCache {
//     fn default() -> Self {
//         Self::new()
//     }
// }
//
// pk!(SchemaVariantDefinitionPk);

pk!(SchemaVariantDefinitionId);

// #[derive(Clone, Debug, PartialEq, Eq, Deserialize, Serialize)]
// pub struct SchemaVariantDefinition {
//     pk: SchemaVariantDefinitionPk,
//     id: SchemaVariantDefinitionId,
//     #[serde(flatten)]
//     tenancy: Tenancy,
//     #[serde(flatten)]
//     timestamp: Timestamp,
//     #[serde(flatten)]
//     visibility: Visibility,
//
//     /// Name for this variant. Actually, this is the name for this [`Schema`](crate::Schema), we're
//     /// punting on the issue of multiple variants for the moment.
//     name: String,
//     /// Override for the UI name for this schema
//     menu_name: Option<String>,
//     /// The category this schema variant belongs to
//     category: String,
//     /// The color for the component on the component diagram as a hex string
//     color: String,
//     component_kind: ComponentKind,
//     component_type: ComponentType,
//     link: Option<String>,
//     func_id: FuncId,
//     description: Option<String>,
//     schema_variant_id: Option<SchemaVariantId>,
// }

// impl_standard_model! {
//     model: SchemaVariantDefinition,
//     pk: SchemaVariantDefinitionPk,
//     id: SchemaVariantDefinitionId,
//     table_name: "schema_variant_definitions",
//     history_event_label_base: "schema_variant_definition",
//     history_event_message_name: "Schema Variant Definition",
// }

// impl SchemaVariantDefinition {
//     #[allow(clippy::too_many_arguments)]
//     pub async fn new(
//         ctx: &DalContext,
//         name: String,
//         menu_name: Option<String>,
//         category: String,
//         link: Option<String>,
//         color: String,
//         component_kind: ComponentKind,
//         description: Option<String>,
//         func_id: FuncId,
//     ) -> SchemaVariantDefinitionResult<SchemaVariantDefinition> {
//         let row = ctx
//             .txns()
//             .await?
//             .pg()
//             .query_one(
//                 "SELECT object FROM schema_variant_definition_create_v1(
//                     $1,
//                     $2,
//                     $3,
//                     $4,
//                     $5,
//                     $6,
//                     $7,
//                     $8,
//                     $9,
//                     $10
//                 )",
//                 &[
//                     ctx.tenancy(),
//                     ctx.visibility(),
//                     &name,
//                     &menu_name,
//                     &category,
//                     &link,
//                     &color,
//                     &component_kind.as_ref(),
//                     &func_id,
//                     &description,
//                 ],
//             )
//             .await?;

//         Ok(standard_model::finish_create_from_row(ctx, row).await?)
//     }

//     pub async fn get_by_func_id(
//         ctx: &DalContext,
//         func_id: FuncId,
//     ) -> SchemaVariantDefinitionResult<Option<Self>> {
//         let row = ctx
//             .txns()
//             .await?
//             .pg()
//             .query_opt(
//                 "SELECT row_to_json(svd.*) AS object
//                     FROM schema_variant_definitions_v1($1, $2) as svd
//                     WHERE func_id = $3",
//                 &[ctx.tenancy(), ctx.visibility(), &func_id],
//             )
//             .await?;

//         Ok(standard_model::object_option_from_row_option(row)?)
//     }

//     pub async fn get_by_schema_variant_id(
//         ctx: &DalContext,
//         schema_variant_id: &SchemaVariantId,
//     ) -> SchemaVariantDefinitionResult<Option<Self>> {
//         let row = ctx
//             .txns()
//             .await?
//             .pg()
//             .query_opt(
//                 "SELECT row_to_json(svd.*) AS object
//                     FROM schema_variant_definitions_v1($1, $2) as svd
//                     WHERE schema_variant_id = $3",
//                 &[ctx.tenancy(), ctx.visibility(), schema_variant_id],
//             )
//             .await?;

//         Ok(standard_model::object_option_from_row_option(row)?)
//     }

//     pub async fn list_components(
//         &self,
//         ctx: &DalContext,
//     ) -> SchemaVariantDefinitionResult<Vec<Component>> {
//         Ok(if let Some(variant_id) = self.schema_variant_id {
//             Component::list_for_schema_variant(ctx, variant_id)
//                 .await
//                 .map_err(Box::new)?
//         } else {
//             vec![]
//         })
//     }

//     standard_model_accessor!(name, String, SchemaVariantDefinitionResult);
//     standard_model_accessor!(menu_name, Option<String>, SchemaVariantDefinitionResult);
//     standard_model_accessor!(category, String, SchemaVariantDefinitionResult);
//     standard_model_accessor!(color, String, SchemaVariantDefinitionResult);
//     standard_model_accessor!(
//         component_kind,
//         Enum(ComponentKind),
//         SchemaVariantDefinitionResult
//     );
//     standard_model_accessor!(link, Option<String>, SchemaVariantDefinitionResult);
//     standard_model_accessor!(description, Option<String>, SchemaVariantDefinitionResult);
//     standard_model_accessor!(func_id, Pk(FuncId), SchemaVariantDefinitionResult);
//     standard_model_accessor!(
//         schema_variant_id,
//         Option<Pk(SchemaVariantId)>,
//         SchemaVariantDefinitionResult
//     );
//     standard_model_accessor!(
//         component_type,
//         Enum(ComponentType),
//         SchemaVariantDefinitionResult
//     );
// }
//
#[derive(Clone, Debug, PartialEq, Eq, Deserialize, Serialize)]
#[serde(rename_all = "camelCase")]
pub struct SchemaVariantDefinitionMetadataJson {
    /// Name for this variant. Actually, this is the name for this [`Schema`](crate::Schema), we're
    /// punting on the issue of multiple variants for the moment.
    pub name: String,
    /// Override for the UI name for this schema
    #[serde(alias = "menu_name")]
    pub menu_name: Option<String>,
    /// The category this schema variant belongs to
    pub category: String,
    /// The color for the component on the component diagram as a hex string
    pub color: String,
    #[serde(alias = "component_kind")]
    pub component_kind: ComponentKind,
    #[serde(alias = "component_type")]
    pub component_type: ComponentType,
    pub link: Option<String>,
    pub description: Option<String>,
}

// impl SchemaVariantDefinitionMetadataJson {
//     pub fn to_spec(&self, variant: SchemaVariantSpec) -> SchemaVariantDefinitionResult<SchemaSpec> {
//         let mut builder = SchemaSpec::builder();
//         builder.name(&self.name);
//         let mut data_builder = SchemaSpecData::builder();
//         data_builder.name(&self.name);
//         data_builder.category(&self.category);
//         if let Some(menu_name) = &self.menu_name {
//             data_builder.category_name(menu_name.as_str());
//         }
//         builder.data(data_builder.build()?);
//         builder.variant(variant);

//         Ok(builder.build()?)
//     }
// }

// impl From<SchemaVariantDefinition> for SchemaVariantDefinitionMetadataJson {
//     fn from(value: SchemaVariantDefinition) -> Self {
//         SchemaVariantDefinitionMetadataJson {
//             name: value.name,
//             menu_name: value.menu_name,
//             category: value.category,
//             color: value.color,
//             component_kind: value.component_kind,
//             component_type: value.component_type,
//             link: value.link,
//             description: value.description,
//         }
//     }
// }

// impl SchemaVariantDefinitionMetadataJson {
//     #[instrument(skip_all)]
//     #[allow(clippy::too_many_arguments)]
//     pub fn new(
//         name: &str,
//         menu_name: Option<&str>,
//         category: &str,
//         color: &str,
//         component_kind: ComponentKind,
//         link: Option<&str>,
//         description: Option<&str>,
//         component_type: ComponentType,
//     ) -> SchemaVariantDefinitionMetadataJson {
//         SchemaVariantDefinitionMetadataJson {
//             name: name.to_string(),
//             menu_name: menu_name.map(|s| s.to_string()),
//             category: category.to_string(),
//             color: color.to_string(),
//             component_kind,
//             component_type,
//             link: link.map(|l| l.to_string()),
//             description: description.map(|d| d.to_string()),
//         }
//     }

//     pub async fn from_schema_and_variant(
//         ctx: &DalContext,
//         schema: &Schema,
//         variant: &SchemaVariant,
//     ) -> SchemaVariantDefinitionResult<Self> {
//         let (menu_name, category) = match schema.ui_menus(ctx).await {
//             Ok(ui_menus) => match ui_menus.get(0) {
//                 Some(ui_menu) => (
//                     Some(ui_menu.name().to_string()),
//                     ui_menu.category().to_string(),
//                 ),
//                 None => (None, "".to_string()),
//             },
//             Err(_) => {
//                 return Err(SchemaVariantDefinitionError::CouldNotGetUiMenu(
//                     *schema.id(),
//                 ));
//             }
//         };

//         Ok(SchemaVariantDefinitionMetadataJson {
//             name: schema.name().to_string(),
//             menu_name,
//             category,
//             color: variant
//                 .color(ctx)
//                 .await
//                 .map_err(Box::new)?
//                 .unwrap_or_else(|| "baddad".to_string()),
//             component_kind: *schema.component_kind(),
//             link: variant.link().map(|l| l.to_string()),
//             description: None,
//             component_type: get_component_type(ctx, variant)
//                 .await
//                 .map_err(Box::new)?
//                 .into(),
//         })
//     }
// }
//
/// The definition for a [`SchemaVariant`](crate::SchemaVariant)'s [`Prop`](crate::Prop) tree (and
/// more in the future).
#[derive(Clone, Debug, PartialEq, Eq, Deserialize, Serialize)]
#[serde(rename_all = "camelCase")]
pub struct SchemaVariantDefinitionJson {
    /// The immediate child [`Props`](crate::Prop) underneath "/root/domain".
    #[serde(default)]
    pub props: Vec<PropDefinition>,
    /// The immediate child [`Props`](crate::Prop) underneath "/root/secrets".
    #[serde(default)]
    pub secret_props: Vec<PropDefinition>,
    /// The immediate child [`Props`](crate::Prop) underneath "/root/secretsDefinition".
    #[serde(default, skip_serializing_if = "Option::is_none")]
    pub secret_definition: Option<Vec<PropDefinition>>,
    /// The immediate child [`Props`](crate::Prop) underneath "/root/resource_value".
    #[serde(default)]
    pub resource_props: Vec<PropDefinition>,
    /// Identity relationships for [`Props`](crate::Prop) underneath "/root/si".
    #[serde(default)]
    pub si_prop_value_froms: Vec<SiPropValueFrom>,

    /// The input [`Sockets`](crate::Socket) and corresponding
    /// explicit [`InternalProviders`](crate::InternalProvider) created for the
    /// [`variant`](crate::SchemaVariant).
    #[serde(default)]
    pub input_sockets: Vec<SocketDefinition>,
    /// The output [`Sockets`](crate::Socket) and corresponding
    /// [`ExternalProviders`](crate::ExternalProvider) created for the
    /// [`variant`](crate::SchemaVariant).
    #[serde(default)]
    pub output_sockets: Vec<SocketDefinition>,
    /// A map of documentation links to reference. To reference links (values) specify the key via
    /// the "doc_link_ref" field for a [`PropDefinition`].
    #[serde(skip_serializing_if = "Option::is_none")]
    pub doc_links: Option<HashMap<String, String>>,
}

impl SchemaVariantDefinitionJson {
    //     pub fn to_spec(
    //         &self,
    //         metadata: SchemaVariantDefinitionMetadataJson,
    //         identity_func_unique_id: &str,
    //         asset_func_spec_unique_id: &str,
    //     ) -> SchemaVariantDefinitionResult<SchemaVariantSpec> {
    //         let mut builder = SchemaVariantSpec::builder();
    //         let name = "v0";
    //         builder.name(name);
    //
    //         let mut data_builder = SchemaVariantSpecData::builder();
    //
    //         data_builder.name(name);
    //         data_builder.color(metadata.color);
    //         data_builder.component_type(metadata.component_type);
    //         if let Some(link) = metadata.link {
    //             data_builder.try_link(link.as_str())?;
    //         }
    //
    //         data_builder.func_unique_id(asset_func_spec_unique_id);
    //         builder.data(data_builder.build()?);
    //
    //         for si_prop_value_from in &self.si_prop_value_froms {
    //             builder.si_prop_func(si_prop_value_from.to_spec(identity_func_unique_id));
    //         }
    //         for prop in &self.props {
    //             builder.domain_prop(prop.to_spec(identity_func_unique_id)?);
    //         }
    //         for prop in &self.secret_props {
    //             builder.secret_prop(prop.to_spec(identity_func_unique_id)?);
    //         }
    //         if let Some(props) = &self.secret_definition {
    //             for prop in props {
    //                 builder.secret_definition_prop(prop.to_spec(identity_func_unique_id)?);
    //             }
    //         }
    //         for resource_prop in &self.resource_props {
    //             builder.resource_value_prop(resource_prop.to_spec(identity_func_unique_id)?);
    //         }
    //         for input_socket in &self.input_sockets {
    //             builder.socket(input_socket.to_spec(true, identity_func_unique_id)?);
    //         }
    //         for output_socket in &self.output_sockets {
    //             builder.socket(output_socket.to_spec(false, identity_func_unique_id)?);
    //         }
    //
    //         Ok(builder.build()?)
    //     }

    pub fn metadata_from_spec(
        schema_spec: SchemaSpec,
    ) -> SchemaVariantDefinitionResult<SchemaVariantDefinitionMetadataJson> {
        if schema_spec.variants.len() > 1 {
            return Err(SchemaVariantDefinitionError::MoreThanOneVariant);
        }

        let variant_spec = schema_spec
            .variants
            .get(0)
            .ok_or(SchemaVariantDefinitionError::NoVariants)?;

        let schema_data = schema_spec.data.unwrap_or(SchemaSpecData {
            name: schema_spec.name.to_owned(),
            default_schema_variant: variant_spec.unique_id.to_owned(),
            category: "".into(),
            category_name: None,
            ui_hidden: false,
        });

        let variant_spec_data = variant_spec
            .data
            .to_owned()
            .unwrap_or(SchemaVariantSpecData {
                name: "v0".into(),
                color: None,
                link: None,
                component_type: si_pkg::SchemaVariantSpecComponentType::Component,
                func_unique_id: "0".into(),
            });

        let metadata = SchemaVariantDefinitionMetadataJson {
            name: schema_spec.name,
            menu_name: schema_data.category_name,
            category: schema_data.category,
            color: variant_spec_data
                .color
                .to_owned()
                .unwrap_or(DEFAULT_SCHEMA_VARIANT_COLOR.into()),
            component_kind: ComponentKind::Standard,
            component_type: variant_spec_data.component_type.into(),
            link: variant_spec_data.link.as_ref().map(|l| l.to_string()),
            description: None, // XXX - does this exist?
        };

        Ok(metadata)
    }
}

#[derive(Debug, Clone, PartialEq, Eq, Deserialize, Serialize)]
#[serde(rename_all = "camelCase")]
pub struct PropWidgetDefinition {
    /// The [`kind`](crate::property_editor::schema::WidgetKind) of the [`Prop`](crate::Prop) to be created.
    kind: WidgetKind,
    /// The `Option<Value>` of the [`kind`](crate::property_editor::schema::WidgetKind) to be created.
    #[serde(default)]
    options: Option<Value>,
}

#[derive(Debug, Clone, PartialEq, Eq, Deserialize, Serialize)]
#[serde(rename_all = "camelCase")]
pub struct MapKeyFunc {
    pub key: String,
    #[serde(default)]
    #[serde(skip_serializing_if = "Option::is_none")]
    pub value_from: Option<ValueFrom>,
}

// impl MapKeyFunc {
//     pub fn to_spec(
//         &self,
//         identity_func_unique_id: &str,
//     ) -> SchemaVariantDefinitionResult<MapKeyFuncSpec> {
//         let mut builder = MapKeyFuncSpec::builder();
//         builder.func_unique_id(identity_func_unique_id);
//         builder.key(&self.key);
//         if let Some(value_from) = &self.value_from {
//             builder.input(value_from.to_spec());
//         };
//         Ok(builder.build()?)
//     }
// }
//
/// The definition for a [`Prop`](crate::Prop) in a [`SchemaVariant`](crate::SchemaVariant).
#[derive(Debug, Clone, PartialEq, Eq, Deserialize, Serialize)]
#[serde(rename_all = "camelCase")]
pub struct PropDefinition {
    /// The name of the [`Prop`](crate::Prop) to be created.
    pub name: String,
    /// The [`kind`](crate::PropKind) of the [`Prop`](crate::Prop) to be created.
    pub kind: PropKind,
    /// An optional reference to a documentation link in the "doc_links" field for the
    /// [`SchemaVariantDefinitionJson`] for the [`Prop`](crate::Prop) to be created.
    #[serde(skip_serializing_if = "Option::is_none")]
    pub doc_link_ref: Option<String>,
    /// An optional documentation link for the [`Prop`](crate::Prop) to be created.
    #[serde(skip_serializing_if = "Option::is_none")]
    pub doc_link: Option<String>,
    /// An optional set of inline documentation for the [`Prop`](crate::Prop) to be created.
    #[serde(skip_serializing_if = "Option::is_none")]
    pub documentation: Option<String>,
    /// If our [`kind`](crate::PropKind) is [`Object`](crate::PropKind::Object), specify the
    /// child definition(s).
    #[serde(default)]
    pub children: Vec<PropDefinition>,
    /// If our [`kind`](crate::PropKind) is [`Array`](crate::PropKind::Array), specify the entry
    /// definition.
    #[serde(skip_serializing_if = "Option::is_none")]
    pub entry: Option<Box<PropDefinition>>,
    /// The [`WidgetDefinition`](crate::schema::variant::definition::PropWidgetDefinition) of the
    /// [`Prop`](crate::Prop) to be created.
    #[serde(default, skip_serializing_if = "Option::is_none")]
    pub widget: Option<PropWidgetDefinition>,
    #[serde(default, skip_serializing_if = "Option::is_none")]
    // The source of the information for the prop
    pub value_from: Option<ValueFrom>,
    // Whether the prop is hidden from the UI
    #[serde(default, skip_serializing_if = "Option::is_none")]
    pub hidden: Option<bool>,
    // The list of validations specific to the prop.
    #[serde(default, skip_serializing_if = "Option::is_none")]
    pub validations: Option<Vec<ValidationSpec>>,
    #[serde(default, skip_serializing_if = "Option::is_none")]
    pub default_value: Option<serde_json::Value>,
    #[serde(default, skip_serializing_if = "Option::is_none")]
    pub map_key_funcs: Option<Vec<MapKeyFunc>>,
}

// impl PropDefinition {
//     pub fn to_spec(
//         &self,
//         identity_func_unique_id: &str,
//     ) -> SchemaVariantDefinitionResult<PropSpec> {
//         let mut builder = PropSpec::builder();
//         builder.name(&self.name);
//         builder.kind(self.kind);
//         builder.has_data(true);
//         if let Some(doc_url) = &self.doc_link {
//             builder.try_doc_link(doc_url.as_str())?;
//         }
//         if let Some(docs) = &self.documentation {
//             builder.documentation(docs);
//         }
//         if let Some(default_value) = &self.default_value {
//             builder.default_value(default_value.to_owned());
//         }
//         if let Some(validations) = &self.validations {
//             for validation in validations {
//                 builder.validation(validation.to_owned());
//             }
//         }
//         match self.kind {
//             PropKind::Array | PropKind::Map => {
//                 if let Some(entry) = &self.entry {
//                     builder.type_prop(entry.to_spec(identity_func_unique_id)?);
//                 }
//             }
//             PropKind::Object => {
//                 for child in &self.children {
//                     builder.entry(child.to_spec(identity_func_unique_id)?);
//                 }
//             }
//             _ => {}
//         }
//         if let Some(widget) = &self.widget {
//             builder.widget_kind(widget.kind);
//             if let Some(widget_options) = &widget.options {
//                 builder.widget_options(widget_options.to_owned());
//             }
//         }
//         if let Some(value_from) = &self.value_from {
//             builder.func_unique_id(identity_func_unique_id);
//             builder.input(value_from.to_spec());
//         }
//         if let Some(hidden) = self.hidden {
//             builder.hidden(hidden);
//         }
//         if let Some(map_key_funcs) = &self.map_key_funcs {
//             for map_key_func in map_key_funcs {
//                 builder.map_key_func(map_key_func.to_spec(identity_func_unique_id)?);
//             }
//         }

//         Ok(builder.build()?)
//     }
// }

/// The definition for a [`Socket`](crate::Socket) in a [`SchemaVariant`](crate::SchemaVariant).
/// A corresponding [`provider`](crate::provider) will be created as well.
#[derive(Debug, Clone, PartialEq, Eq, Deserialize, Serialize)]
#[serde(rename_all = "camelCase")]
pub struct SocketDefinition {
    /// The name of the [`Socket`](crate::Socket) to be created.
    pub name: String,
<<<<<<< HEAD
    /// The [`arity`](https://en.wikipedia.org/wiki/Arity) of the socket (i.e. the
    /// [`provider`](crate::provider)). Defaults to
    /// [`ProviderArity::Many`](ProviderArity::Many) if nothing is provided.
=======
    /// The type identifier of the [`Socket`](crate::Socket) to be created.
    pub connection_annotations: String,
    /// The [`arity`](https://en.wikipedia.org/wiki/Arity) of the [`Socket`](crate::Socket).
    /// Defaults to [`SocketArity::Many`](crate::SocketArity::Many) if nothing is provided.
>>>>>>> 99641621
    #[serde(skip_serializing_if = "Option::is_none")]
    pub arity: Option<ProviderArity>,
    #[serde(skip_serializing_if = "Option::is_none")]
    pub ui_hidden: Option<bool>,
    // The source of the information for the socket
    #[serde(skip_serializing_if = "Option::is_none")]
    pub value_from: Option<ValueFrom>,
}

<<<<<<< HEAD
// impl SocketDefinition {
//     pub fn to_spec(
//         &self,
//         is_input: bool,
//         identity_func_unique_id: &str,
//     ) -> SchemaVariantDefinitionResult<SocketSpec> {
//         let mut builder = SocketSpec::builder();
//         let mut data_builder = SocketSpecData::builder();
//         builder.name(&self.name);
//         data_builder.name(&self.name);
//         if is_input {
//             data_builder.kind(SocketSpecKind::Input);
//         } else {
//             data_builder.kind(SocketSpecKind::Output);
//         }

//         if let Some(arity) = &self.arity {
//             data_builder.arity(arity);
//         } else {
//             data_builder.arity(SocketSpecArity::Many);
//         }
//         if let Some(hidden) = &self.ui_hidden {
//             data_builder.ui_hidden(*hidden);
//         } else {
//             data_builder.ui_hidden(false);
//         }
//         if let Some(value_from) = &self.value_from {
//             data_builder.func_unique_id(identity_func_unique_id);
//             builder.input(value_from.to_spec());
//         }
//         builder.data(data_builder.build()?);

//         Ok(builder.build()?)
//     }
// }
=======
impl SocketDefinition {
    pub fn to_spec(
        &self,
        is_input: bool,
        identity_func_unique_id: &str,
    ) -> SchemaVariantDefinitionResult<SocketSpec> {
        let mut builder = SocketSpec::builder();
        let mut data_builder = SocketSpecData::builder();
        builder.name(&self.name);
        data_builder.name(&self.name);
        data_builder.connection_annotations(&self.connection_annotations);
        if is_input {
            data_builder.kind(SocketSpecKind::Input);
        } else {
            data_builder.kind(SocketSpecKind::Output);
        }

        if let Some(arity) = &self.arity {
            data_builder.arity(arity);
        } else {
            data_builder.arity(SocketSpecArity::Many);
        }
        if let Some(hidden) = &self.ui_hidden {
            data_builder.ui_hidden(*hidden);
        } else {
            data_builder.ui_hidden(false);
        }
        if let Some(value_from) = &self.value_from {
            data_builder.func_unique_id(identity_func_unique_id);
            builder.input(value_from.to_spec());
        }
        builder.data(data_builder.build()?);

        Ok(builder.build()?)
    }
}
>>>>>>> 99641621

/// The definition for the source of the information for a prop or a socket in a [`SchemaVariant`](crate::SchemaVariant).
#[derive(Debug, Clone, PartialEq, Eq, Deserialize, Serialize)]
#[serde(tag = "kind", rename_all = "camelCase")]
pub enum ValueFrom {
    InputSocket { socket_name: String },
    OutputSocket { socket_name: String },
    Prop { prop_path: Vec<String> },
}

// impl ValueFrom {
//     fn to_spec(&self) -> AttrFuncInputSpec {
//         match self {
//             ValueFrom::InputSocket { socket_name } => AttrFuncInputSpec::InputSocket {
//                 name: "identity".to_string(),
//                 socket_name: socket_name.to_owned(),
//                 unique_id: None,
//                 deleted: false,
//             },
//             ValueFrom::Prop { prop_path } => AttrFuncInputSpec::Prop {
//                 name: "identity".to_string(),
//                 prop_path: PropPath::new(prop_path).into(),
//                 unique_id: None,
//                 deleted: false,
//             },
//             ValueFrom::OutputSocket { socket_name } => AttrFuncInputSpec::OutputSocket {
//                 name: "identity".to_string(),
//                 socket_name: socket_name.to_owned(),
//                 unique_id: None,
//                 deleted: false,
//             },
//         }
//     }
// }

/// The definition for the source of the data for prop under "/root/"si" in a [`SchemaVariant`](crate::SchemaVariant).
#[derive(Debug, Clone, PartialEq, Eq, Deserialize, Serialize)]
#[serde(rename_all = "camelCase")]
pub struct SiPropValueFrom {
    kind: SiPropFuncSpecKind,
    value_from: ValueFrom,
}

// impl SiPropValueFrom {
//     fn to_spec(&self, identity_func_unique_id: &str) -> SiPropFuncSpec {
//         SiPropFuncSpec {
//             kind: self.kind,
//             func_unique_id: identity_func_unique_id.to_owned(),
//             inputs: vec![self.value_from.to_spec()],
//             unique_id: None,
//             deleted: false,
//         }
//     }
// }<|MERGE_RESOLUTION|>--- conflicted
+++ resolved
@@ -659,16 +659,10 @@
 pub struct SocketDefinition {
     /// The name of the [`Socket`](crate::Socket) to be created.
     pub name: String,
-<<<<<<< HEAD
-    /// The [`arity`](https://en.wikipedia.org/wiki/Arity) of the socket (i.e. the
-    /// [`provider`](crate::provider)). Defaults to
-    /// [`ProviderArity::Many`](ProviderArity::Many) if nothing is provided.
-=======
     /// The type identifier of the [`Socket`](crate::Socket) to be created.
     pub connection_annotations: String,
     /// The [`arity`](https://en.wikipedia.org/wiki/Arity) of the [`Socket`](crate::Socket).
     /// Defaults to [`SocketArity::Many`](crate::SocketArity::Many) if nothing is provided.
->>>>>>> 99641621
     #[serde(skip_serializing_if = "Option::is_none")]
     pub arity: Option<ProviderArity>,
     #[serde(skip_serializing_if = "Option::is_none")]
@@ -678,7 +672,6 @@
     pub value_from: Option<ValueFrom>,
 }
 
-<<<<<<< HEAD
 // impl SocketDefinition {
 //     pub fn to_spec(
 //         &self,
@@ -689,6 +682,7 @@
 //         let mut data_builder = SocketSpecData::builder();
 //         builder.name(&self.name);
 //         data_builder.name(&self.name);
+//         data_builder.connection_annotations(&self.connection_annotations);
 //         if is_input {
 //             data_builder.kind(SocketSpecKind::Input);
 //         } else {
@@ -714,44 +708,6 @@
 //         Ok(builder.build()?)
 //     }
 // }
-=======
-impl SocketDefinition {
-    pub fn to_spec(
-        &self,
-        is_input: bool,
-        identity_func_unique_id: &str,
-    ) -> SchemaVariantDefinitionResult<SocketSpec> {
-        let mut builder = SocketSpec::builder();
-        let mut data_builder = SocketSpecData::builder();
-        builder.name(&self.name);
-        data_builder.name(&self.name);
-        data_builder.connection_annotations(&self.connection_annotations);
-        if is_input {
-            data_builder.kind(SocketSpecKind::Input);
-        } else {
-            data_builder.kind(SocketSpecKind::Output);
-        }
-
-        if let Some(arity) = &self.arity {
-            data_builder.arity(arity);
-        } else {
-            data_builder.arity(SocketSpecArity::Many);
-        }
-        if let Some(hidden) = &self.ui_hidden {
-            data_builder.ui_hidden(*hidden);
-        } else {
-            data_builder.ui_hidden(false);
-        }
-        if let Some(value_from) = &self.value_from {
-            data_builder.func_unique_id(identity_func_unique_id);
-            builder.input(value_from.to_spec());
-        }
-        builder.data(data_builder.build()?);
-
-        Ok(builder.build()?)
-    }
-}
->>>>>>> 99641621
 
 /// The definition for the source of the information for a prop or a socket in a [`SchemaVariant`](crate::SchemaVariant).
 #[derive(Debug, Clone, PartialEq, Eq, Deserialize, Serialize)]
