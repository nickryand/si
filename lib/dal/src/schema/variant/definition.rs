//! Create a [`SchemaVariant`](crate::SchemaVariant) with a [`Prop`](crate::Prop) tree via a
//! [`SchemaVariantDefinition`], stored in the database.
//! Do not use this struct to access or modify [`SchemaVariant`](crate::SchemaVariant) data.
//! After import, it only exists to map a [`SchemaVariant`](crate::SchemaVariant) to its
//! generating [`Func`](crate::Func). Data on this object will get outdated if the prop tree changes.

use serde::{Deserialize, Serialize};
use serde_json::Value;
<<<<<<< HEAD
use si_pkg::{
    SchemaSpec, SchemaSpecData, SchemaVariantSpecData, SiPropFuncSpecKind, ValidationSpec,
=======
use std::collections::HashMap;
use telemetry::prelude::*;
use thiserror::Error;
use url::ParseError;

use crate::pkg::{get_component_type, PkgError};
use crate::prop::PropPath;
use crate::schema::variant::{SchemaVariantError, SchemaVariantResult};
use crate::{
    component::ComponentKind, impl_standard_model, pk, property_editor::schema::WidgetKind,
    standard_model, standard_model_accessor, Component, ComponentError, ComponentType, DalContext,
    FuncId, HistoryEventError, NatsError, PgError, PropId, PropKind, Schema, SchemaId,
    SchemaVariant, SchemaVariantId, SocketArity, StandardModel, StandardModelError, Tenancy,
    Timestamp, TransactionsError, Visibility,
};
use crate::{ChangeSetPk, WsEvent, WsEventResult, WsPayload};
use si_pkg::{
    AttrFuncInputSpec, MapKeyFuncSpec, PropSpec, SchemaSpec, SchemaSpecData, SchemaVariantSpec,
    SchemaVariantSpecData, SiPropFuncSpec, SiPropFuncSpecKind, SocketSpec, SocketSpecArity,
    SocketSpecData, SocketSpecKind, SpecError,
>>>>>>> 505b3226
};
use std::collections::HashMap;
use thiserror::Error;

use crate::property_editor::schema::WidgetKind;
use crate::schema::variant::root_prop::component_type::ComponentType;
use crate::schema::variant::DEFAULT_SCHEMA_VARIANT_COLOR;
use crate::{pk, PropKind};
use crate::{ComponentKind, ProviderArity};

#[remain::sorted]
#[derive(Error, Debug)]
pub enum SchemaVariantDefinitionError {
    //     #[error("Could not check for default variant: {0}")]
    //     CouldNotCheckForDefaultVariant(String),
    //     #[error("Could not get ui menu for schema: {0}")]
    //     CouldNotGetUiMenu(SchemaId),
    //     #[error("error decoding code_base64: {0}")]
    //     Decode(#[from] base64::DecodeError),
    //     #[error("history event error: {0}")]
    //     HistoryEvent(#[from] HistoryEventError),
    //     #[error("{0} is not a valid hex color string")]
    //     InvalidHexColor(String),
    #[error("schema spec has more than one variant, which we do not yet support")]
    MoreThanOneVariant,
    //     #[error("nats txn error: {0}")]
    //     Nats(#[from] NatsError),
    #[error("schema spec has no variants")]
    NoVariants,
    //     #[error("pg error: {0}")]
    //     Pg(#[from] PgError),
    //     #[error("pkg error: {0}")]
    //     Pkg(#[from] Box<PkgError>),
    //     #[error(transparent)]
    //     SchemaVariant(#[from] Box<SchemaVariantError>),
    //     #[error("error serializing/deserializing json: {0}")]
    //     SerdeJson(#[from] serde_json::Error),
    //     #[error("spec error: {0}")]
    //     Spec(#[from] SpecError),
    //     #[error("standard model error: {0}")]
    //     StandardModelError(#[from] StandardModelError),
    //     #[error("transactions error: {0}")]
    //     Transactions(#[from] TransactionsError),
    //     #[error("url parse error: {0}")]
    //     Url(#[from] ParseError),
}

pub type SchemaVariantDefinitionResult<T> = Result<T, SchemaVariantDefinitionError>;
//
// /// A cache of [`PropIds`](crate::Prop) where the _key_ is a tuple corresponding to the
// /// [`Prop`](crate::Prop) name and the _parent_ [`PropId`](crate::Prop) who's child is the
// /// [`PropId`](crate::Prop) in the _value_ of the entry.
// ///
// /// It is recommended to start with the [`RootProp`](crate::RootProp) in order to descend into the
// /// cache.
// #[derive(Debug, Clone)]
// pub struct PropCache(HashMap<(String, PropId), PropId>);
//
// impl PropCache {
//     pub fn new() -> Self {
//         Self(HashMap::new())
//     }
//
//     /// Attempts to retrieve the [`PropId`](crate::Prop) value for a given [`Prop`](crate::Prop)
//     /// name and parent [`PropId`](crate::Prop) key tuple. An error is returned if nothing is found.
//     pub fn get(
//         &self,
//         prop_name: impl AsRef<str>,
//         parent_prop_id: PropId,
//     ) -> SchemaVariantResult<PropId> {
//         // NOTE(nick): the string handling could probably be better here.
//         let prop_name = prop_name.as_ref().to_string();
//         let prop_id = *self.0.get(&(prop_name.clone(), parent_prop_id)).ok_or(
//             SchemaVariantError::PropNotFoundInCache(prop_name, parent_prop_id),
//         )?;
//         Ok(prop_id)
//     }
//
//     /// Insert the [`PropId`](crate::Prop) into [`self`](Self). The returned `option` from the
//     /// underlying method is ignored.
//     pub fn insert(&mut self, key: (String, PropId), value: PropId) {
//         self.0.insert(key, value);
//     }
// }
//
// impl Default for PropCache {
//     fn default() -> Self {
//         Self::new()
//     }
// }
//
// pk!(SchemaVariantDefinitionPk);

pk!(SchemaVariantDefinitionId);

<<<<<<< HEAD
// #[derive(Clone, Debug, PartialEq, Eq, Deserialize, Serialize)]
// pub struct SchemaVariantDefinition {
//     pk: SchemaVariantDefinitionPk,
//     id: SchemaVariantDefinitionId,
//     #[serde(flatten)]
//     tenancy: Tenancy,
//     #[serde(flatten)]
//     timestamp: Timestamp,
//     #[serde(flatten)]
//     visibility: Visibility,
//
//     /// Name for this variant. Actually, this is the name for this [`Schema`](crate::Schema), we're
//     /// punting on the issue of multiple variants for the moment.
//     name: String,
//     /// Override for the UI name for this schema
//     menu_name: Option<String>,
//     /// The category this schema variant belongs to
//     category: String,
//     /// The color for the component on the component diagram as a hex string
//     color: String,
//     component_kind: ComponentKind,
//     component_type: ComponentType,
//     link: Option<String>,
//     func_id: FuncId,
//     description: Option<String>,
//     schema_variant_id: Option<SchemaVariantId>,
// }

// impl_standard_model! {
//     model: SchemaVariantDefinition,
//     pk: SchemaVariantDefinitionPk,
//     id: SchemaVariantDefinitionId,
//     table_name: "schema_variant_definitions",
//     history_event_label_base: "schema_variant_definition",
//     history_event_message_name: "Schema Variant Definition",
// }

// impl SchemaVariantDefinition {
//     #[allow(clippy::too_many_arguments)]
//     pub async fn new(
//         ctx: &DalContext,
//         name: String,
//         menu_name: Option<String>,
//         category: String,
//         link: Option<String>,
//         color: String,
//         component_kind: ComponentKind,
//         description: Option<String>,
//         func_id: FuncId,
//     ) -> SchemaVariantDefinitionResult<SchemaVariantDefinition> {
//         let row = ctx
//             .txns()
//             .await?
//             .pg()
//             .query_one(
//                 "SELECT object FROM schema_variant_definition_create_v1(
//                     $1,
//                     $2,
//                     $3,
//                     $4,
//                     $5,
//                     $6,
//                     $7,
//                     $8,
//                     $9,
//                     $10
//                 )",
//                 &[
//                     ctx.tenancy(),
//                     ctx.visibility(),
//                     &name,
//                     &menu_name,
//                     &category,
//                     &link,
//                     &color,
//                     &component_kind.as_ref(),
//                     &func_id,
//                     &description,
//                 ],
//             )
//             .await?;

//         Ok(standard_model::finish_create_from_row(ctx, row).await?)
//     }

//     pub async fn get_by_func_id(
//         ctx: &DalContext,
//         func_id: FuncId,
//     ) -> SchemaVariantDefinitionResult<Option<Self>> {
//         let row = ctx
//             .txns()
//             .await?
//             .pg()
//             .query_opt(
//                 "SELECT row_to_json(svd.*) AS object
//                     FROM schema_variant_definitions_v1($1, $2) as svd
//                     WHERE func_id = $3",
//                 &[ctx.tenancy(), ctx.visibility(), &func_id],
//             )
//             .await?;

//         Ok(standard_model::object_option_from_row_option(row)?)
//     }

//     pub async fn get_by_schema_variant_id(
//         ctx: &DalContext,
//         schema_variant_id: &SchemaVariantId,
//     ) -> SchemaVariantDefinitionResult<Option<Self>> {
//         let row = ctx
//             .txns()
//             .await?
//             .pg()
//             .query_opt(
//                 "SELECT row_to_json(svd.*) AS object
//                     FROM schema_variant_definitions_v1($1, $2) as svd
//                     WHERE schema_variant_id = $3",
//                 &[ctx.tenancy(), ctx.visibility(), schema_variant_id],
//             )
//             .await?;

//         Ok(standard_model::object_option_from_row_option(row)?)
//     }

//     pub async fn list_components(
//         &self,
//         ctx: &DalContext,
//     ) -> SchemaVariantDefinitionResult<Vec<Component>> {
//         Ok(if let Some(variant_id) = self.schema_variant_id {
//             Component::list_for_schema_variant(ctx, variant_id)
//                 .await
//                 .map_err(Box::new)?
//         } else {
//             vec![]
//         })
//     }

//     standard_model_accessor!(name, String, SchemaVariantDefinitionResult);
//     standard_model_accessor!(menu_name, Option<String>, SchemaVariantDefinitionResult);
//     standard_model_accessor!(category, String, SchemaVariantDefinitionResult);
//     standard_model_accessor!(color, String, SchemaVariantDefinitionResult);
//     standard_model_accessor!(
//         component_kind,
//         Enum(ComponentKind),
//         SchemaVariantDefinitionResult
//     );
//     standard_model_accessor!(link, Option<String>, SchemaVariantDefinitionResult);
//     standard_model_accessor!(description, Option<String>, SchemaVariantDefinitionResult);
//     standard_model_accessor!(func_id, Pk(FuncId), SchemaVariantDefinitionResult);
//     standard_model_accessor!(
//         schema_variant_id,
//         Option<Pk(SchemaVariantId)>,
//         SchemaVariantDefinitionResult
//     );
//     standard_model_accessor!(
//         component_type,
//         Enum(ComponentType),
//         SchemaVariantDefinitionResult
//     );
// }
//
=======
#[derive(Clone, Debug, PartialEq, Eq, Deserialize, Serialize)]
pub struct SchemaVariantDefinition {
    pk: SchemaVariantDefinitionPk,
    id: SchemaVariantDefinitionId,
    #[serde(flatten)]
    tenancy: Tenancy,
    #[serde(flatten)]
    timestamp: Timestamp,
    #[serde(flatten)]
    visibility: Visibility,

    /// Name for this variant. Actually, this is the name for this [`Schema`](crate::Schema), we're
    /// punting on the issue of multiple variants for the moment.
    name: String,
    /// Override for the UI name for this schema
    menu_name: Option<String>,
    /// The category this schema variant belongs to
    category: String,
    /// The color for the component on the component diagram as a hex string
    color: String,
    component_kind: ComponentKind,
    component_type: ComponentType,
    link: Option<String>,
    func_id: FuncId,
    description: Option<String>,
    schema_variant_id: Option<SchemaVariantId>,
}

impl_standard_model! {
    model: SchemaVariantDefinition,
    pk: SchemaVariantDefinitionPk,
    id: SchemaVariantDefinitionId,
    table_name: "schema_variant_definitions",
    history_event_label_base: "schema_variant_definition",
    history_event_message_name: "Schema Variant Definition",
}

impl SchemaVariantDefinition {
    #[allow(clippy::too_many_arguments)]
    pub async fn new(
        ctx: &DalContext,
        name: String,
        menu_name: Option<String>,
        category: String,
        link: Option<String>,
        color: String,
        component_kind: ComponentKind,
        description: Option<String>,
        func_id: FuncId,
    ) -> SchemaVariantDefinitionResult<SchemaVariantDefinition> {
        let row = ctx
            .txns()
            .await?
            .pg()
            .query_one(
                "SELECT object FROM schema_variant_definition_create_v1(
                    $1,
                    $2,
                    $3,
                    $4,
                    $5,
                    $6,
                    $7,
                    $8,
                    $9,
                    $10
                )",
                &[
                    ctx.tenancy(),
                    ctx.visibility(),
                    &name,
                    &menu_name,
                    &category,
                    &link,
                    &color,
                    &component_kind.as_ref(),
                    &func_id,
                    &description,
                ],
            )
            .await?;

        Ok(standard_model::finish_create_from_row(ctx, row).await?)
    }

    pub async fn get_by_func_id(
        ctx: &DalContext,
        func_id: FuncId,
    ) -> SchemaVariantDefinitionResult<Option<Self>> {
        let row = ctx
            .txns()
            .await?
            .pg()
            .query_opt(
                "SELECT row_to_json(svd.*) AS object
                    FROM schema_variant_definitions_v1($1, $2) as svd
                    WHERE func_id = $3",
                &[ctx.tenancy(), ctx.visibility(), &func_id],
            )
            .await?;

        Ok(standard_model::object_option_from_row_option(row)?)
    }

    pub async fn get_by_schema_variant_id(
        ctx: &DalContext,
        schema_variant_id: &SchemaVariantId,
    ) -> SchemaVariantDefinitionResult<Option<Self>> {
        let row = ctx
            .txns()
            .await?
            .pg()
            .query_opt(
                "SELECT row_to_json(svd.*) AS object
                    FROM schema_variant_definitions_v1($1, $2) as svd
                    WHERE schema_variant_id = $3",
                &[ctx.tenancy(), ctx.visibility(), schema_variant_id],
            )
            .await?;

        Ok(standard_model::object_option_from_row_option(row)?)
    }

    pub async fn list_components(
        &self,
        ctx: &DalContext,
    ) -> SchemaVariantDefinitionResult<Vec<Component>> {
        Ok(if let Some(variant_id) = self.schema_variant_id {
            Component::list_for_schema_variant(ctx, variant_id)
                .await
                .map_err(Box::new)?
        } else {
            vec![]
        })
    }

    standard_model_accessor!(name, String, SchemaVariantDefinitionResult);
    standard_model_accessor!(menu_name, Option<String>, SchemaVariantDefinitionResult);
    standard_model_accessor!(category, String, SchemaVariantDefinitionResult);
    standard_model_accessor!(color, String, SchemaVariantDefinitionResult);
    standard_model_accessor!(
        component_kind,
        Enum(ComponentKind),
        SchemaVariantDefinitionResult
    );
    standard_model_accessor!(link, Option<String>, SchemaVariantDefinitionResult);
    standard_model_accessor!(description, Option<String>, SchemaVariantDefinitionResult);
    standard_model_accessor!(func_id, Pk(FuncId), SchemaVariantDefinitionResult);
    standard_model_accessor!(
        schema_variant_id,
        Option<Pk(SchemaVariantId)>,
        SchemaVariantDefinitionResult
    );
    standard_model_accessor!(
        component_type,
        Enum(ComponentType),
        SchemaVariantDefinitionResult
    );
}

#[derive(Clone, Deserialize, Serialize, Debug, PartialEq, Eq)]
#[serde(rename_all = "camelCase")]
pub struct SchemaVariantDefinitionCreatedPayload {
    schema_variant_definition_id: SchemaVariantDefinitionId,
    change_set_pk: ChangeSetPk,
}

#[derive(Clone, Deserialize, Serialize, Debug, PartialEq, Eq)]
#[serde(rename_all = "camelCase")]
pub struct SchemaVariantDefinitionClonedPayload {
    schema_variant_definition_id: SchemaVariantDefinitionId,
    change_set_pk: ChangeSetPk,
}

#[derive(Clone, Deserialize, Serialize, Debug, PartialEq, Eq)]
#[serde(rename_all = "camelCase")]
pub struct SchemaVariantDefinitionSavedPayload {
    schema_variant_definition_id: SchemaVariantDefinitionId,
    change_set_pk: ChangeSetPk,
}

impl WsEvent {
    pub async fn schema_variant_definition_created(
        ctx: &DalContext,
        schema_variant_definition_id: SchemaVariantDefinitionId,
    ) -> WsEventResult<Self> {
        WsEvent::new(
            ctx,
            WsPayload::SchemaVariantDefinitionCreated(SchemaVariantDefinitionCreatedPayload {
                schema_variant_definition_id,
                change_set_pk: ctx.visibility().change_set_pk,
            }),
        )
        .await
    }

    pub async fn schema_variant_definition_cloned(
        ctx: &DalContext,
        schema_variant_definition_id: SchemaVariantDefinitionId,
    ) -> WsEventResult<Self> {
        WsEvent::new(
            ctx,
            WsPayload::SchemaVariantDefinitionCloned(SchemaVariantDefinitionClonedPayload {
                schema_variant_definition_id,
                change_set_pk: ctx.visibility().change_set_pk,
            }),
        )
        .await
    }

    pub async fn schema_variant_definition_saved(
        ctx: &DalContext,
        schema_variant_definition_id: SchemaVariantDefinitionId,
    ) -> WsEventResult<Self> {
        WsEvent::new(
            ctx,
            WsPayload::SchemaVariantDefinitionSaved(SchemaVariantDefinitionSavedPayload {
                schema_variant_definition_id,
                change_set_pk: ctx.visibility().change_set_pk,
            }),
        )
        .await
    }
}

>>>>>>> 505b3226
#[derive(Clone, Debug, PartialEq, Eq, Deserialize, Serialize)]
#[serde(rename_all = "camelCase")]
pub struct SchemaVariantDefinitionMetadataJson {
    /// Name for this variant. Actually, this is the name for this [`Schema`](crate::Schema), we're
    /// punting on the issue of multiple variants for the moment.
    pub name: String,
    /// Override for the UI name for this schema
    #[serde(alias = "menu_name")]
    pub menu_name: Option<String>,
    /// The category this schema variant belongs to
    pub category: String,
    /// The color for the component on the component diagram as a hex string
    pub color: String,
    #[serde(alias = "component_kind")]
    pub component_kind: ComponentKind,
    #[serde(alias = "component_type")]
    pub component_type: ComponentType,
    pub link: Option<String>,
    pub description: Option<String>,
}

// impl SchemaVariantDefinitionMetadataJson {
//     pub fn to_spec(&self, variant: SchemaVariantSpec) -> SchemaVariantDefinitionResult<SchemaSpec> {
//         let mut builder = SchemaSpec::builder();
//         builder.name(&self.name);
//         let mut data_builder = SchemaSpecData::builder();
//         data_builder.name(&self.name);
//         data_builder.category(&self.category);
//         if let Some(menu_name) = &self.menu_name {
//             data_builder.category_name(menu_name.as_str());
//         }
//         builder.data(data_builder.build()?);
//         builder.variant(variant);

//         Ok(builder.build()?)
//     }
// }

// impl From<SchemaVariantDefinition> for SchemaVariantDefinitionMetadataJson {
//     fn from(value: SchemaVariantDefinition) -> Self {
//         SchemaVariantDefinitionMetadataJson {
//             name: value.name,
//             menu_name: value.menu_name,
//             category: value.category,
//             color: value.color,
//             component_kind: value.component_kind,
//             component_type: value.component_type,
//             link: value.link,
//             description: value.description,
//         }
//     }
// }

// impl SchemaVariantDefinitionMetadataJson {
//     #[instrument(skip_all)]
//     #[allow(clippy::too_many_arguments)]
//     pub fn new(
//         name: &str,
//         menu_name: Option<&str>,
//         category: &str,
//         color: &str,
//         component_kind: ComponentKind,
//         link: Option<&str>,
//         description: Option<&str>,
//         component_type: ComponentType,
//     ) -> SchemaVariantDefinitionMetadataJson {
//         SchemaVariantDefinitionMetadataJson {
//             name: name.to_string(),
//             menu_name: menu_name.map(|s| s.to_string()),
//             category: category.to_string(),
//             color: color.to_string(),
//             component_kind,
//             component_type,
//             link: link.map(|l| l.to_string()),
//             description: description.map(|d| d.to_string()),
//         }
//     }

//     pub async fn from_schema_and_variant(
//         ctx: &DalContext,
//         schema: &Schema,
//         variant: &SchemaVariant,
//     ) -> SchemaVariantDefinitionResult<Self> {
//         let (menu_name, category) = match schema.ui_menus(ctx).await {
//             Ok(ui_menus) => match ui_menus.get(0) {
//                 Some(ui_menu) => (
//                     Some(ui_menu.name().to_string()),
//                     ui_menu.category().to_string(),
//                 ),
//                 None => (None, "".to_string()),
//             },
//             Err(_) => {
//                 return Err(SchemaVariantDefinitionError::CouldNotGetUiMenu(
//                     *schema.id(),
//                 ));
//             }
//         };

//         Ok(SchemaVariantDefinitionMetadataJson {
//             name: schema.name().to_string(),
//             menu_name,
//             category,
//             color: variant
//                 .color(ctx)
//                 .await
//                 .map_err(Box::new)?
//                 .unwrap_or_else(|| "baddad".to_string()),
//             component_kind: *schema.component_kind(),
//             link: variant.link().map(|l| l.to_string()),
//             description: None,
//             component_type: get_component_type(ctx, variant)
//                 .await
//                 .map_err(Box::new)?
//                 .into(),
//         })
//     }
// }
//
/// The definition for a [`SchemaVariant`](crate::SchemaVariant)'s [`Prop`](crate::Prop) tree (and
/// more in the future).
#[derive(Clone, Debug, PartialEq, Eq, Deserialize, Serialize)]
#[serde(rename_all = "camelCase")]
pub struct SchemaVariantDefinitionJson {
    /// The immediate child [`Props`](crate::Prop) underneath "/root/domain".
    #[serde(default)]
    pub props: Vec<PropDefinition>,
    /// The immediate child [`Props`](crate::Prop) underneath "/root/secrets".
    #[serde(default)]
    pub secret_props: Vec<PropDefinition>,
    /// The immediate child [`Props`](crate::Prop) underneath "/root/secretsDefinition".
    #[serde(default, skip_serializing_if = "Option::is_none")]
    pub secret_definition: Option<Vec<PropDefinition>>,
    /// The immediate child [`Props`](crate::Prop) underneath "/root/resource_value".
    #[serde(default)]
    pub resource_props: Vec<PropDefinition>,
    /// Identity relationships for [`Props`](crate::Prop) underneath "/root/si".
    #[serde(default)]
    pub si_prop_value_froms: Vec<SiPropValueFrom>,

    /// The input [`Sockets`](crate::Socket) and corresponding
    /// explicit [`InternalProviders`](crate::InternalProvider) created for the
    /// [`variant`](crate::SchemaVariant).
    #[serde(default)]
    pub input_sockets: Vec<SocketDefinition>,
    /// The output [`Sockets`](crate::Socket) and corresponding
    /// [`ExternalProviders`](crate::ExternalProvider) created for the
    /// [`variant`](crate::SchemaVariant).
    #[serde(default)]
    pub output_sockets: Vec<SocketDefinition>,
    /// A map of documentation links to reference. To reference links (values) specify the key via
    /// the "doc_link_ref" field for a [`PropDefinition`].
    #[serde(skip_serializing_if = "Option::is_none")]
    pub doc_links: Option<HashMap<String, String>>,
}

impl SchemaVariantDefinitionJson {
    //     pub fn to_spec(
    //         &self,
    //         metadata: SchemaVariantDefinitionMetadataJson,
    //         identity_func_unique_id: &str,
    //         asset_func_spec_unique_id: &str,
    //     ) -> SchemaVariantDefinitionResult<SchemaVariantSpec> {
    //         let mut builder = SchemaVariantSpec::builder();
    //         let name = "v0";
    //         builder.name(name);
    //
    //         let mut data_builder = SchemaVariantSpecData::builder();
    //
    //         data_builder.name(name);
    //         data_builder.color(metadata.color);
    //         data_builder.component_type(metadata.component_type);
    //         if let Some(link) = metadata.link {
    //             data_builder.try_link(link.as_str())?;
    //         }
    //
    //         data_builder.func_unique_id(asset_func_spec_unique_id);
    //         builder.data(data_builder.build()?);
    //
    //         for si_prop_value_from in &self.si_prop_value_froms {
    //             builder.si_prop_func(si_prop_value_from.to_spec(identity_func_unique_id));
    //         }
    //         for prop in &self.props {
    //             builder.domain_prop(prop.to_spec(identity_func_unique_id)?);
    //         }
    //         for prop in &self.secret_props {
    //             builder.secret_prop(prop.to_spec(identity_func_unique_id)?);
    //         }
    //         if let Some(props) = &self.secret_definition {
    //             for prop in props {
    //                 builder.secret_definition_prop(prop.to_spec(identity_func_unique_id)?);
    //             }
    //         }
    //         for resource_prop in &self.resource_props {
    //             builder.resource_value_prop(resource_prop.to_spec(identity_func_unique_id)?);
    //         }
    //         for input_socket in &self.input_sockets {
    //             builder.socket(input_socket.to_spec(true, identity_func_unique_id)?);
    //         }
    //         for output_socket in &self.output_sockets {
    //             builder.socket(output_socket.to_spec(false, identity_func_unique_id)?);
    //         }
    //
    //         Ok(builder.build()?)
    //     }

    pub fn metadata_from_spec(
        schema_spec: SchemaSpec,
    ) -> SchemaVariantDefinitionResult<SchemaVariantDefinitionMetadataJson> {
        if schema_spec.variants.len() > 1 {
            return Err(SchemaVariantDefinitionError::MoreThanOneVariant);
        }

        let variant_spec = schema_spec
            .variants
            .get(0)
            .ok_or(SchemaVariantDefinitionError::NoVariants)?;

        let schema_data = schema_spec.data.unwrap_or(SchemaSpecData {
            name: schema_spec.name.to_owned(),
            default_schema_variant: variant_spec.unique_id.to_owned(),
            category: "".into(),
            category_name: None,
            ui_hidden: false,
        });

        let variant_spec_data = variant_spec
            .data
            .to_owned()
            .unwrap_or(SchemaVariantSpecData {
                name: "v0".into(),
                color: None,
                link: None,
                component_type: si_pkg::SchemaVariantSpecComponentType::Component,
                func_unique_id: "0".into(),
            });

        let metadata = SchemaVariantDefinitionMetadataJson {
            name: schema_spec.name,
            menu_name: schema_data.category_name,
            category: schema_data.category,
            color: variant_spec_data
                .color
                .to_owned()
                .unwrap_or(DEFAULT_SCHEMA_VARIANT_COLOR.into()),
            component_kind: ComponentKind::Standard,
            component_type: variant_spec_data.component_type.into(),
            link: variant_spec_data.link.as_ref().map(|l| l.to_string()),
            description: None, // XXX - does this exist?
        };

        Ok(metadata)
    }
}

#[derive(Debug, Clone, PartialEq, Eq, Deserialize, Serialize)]
#[serde(rename_all = "camelCase")]
pub struct PropWidgetDefinition {
    /// The [`kind`](crate::property_editor::schema::WidgetKind) of the [`Prop`](crate::Prop) to be created.
    kind: WidgetKind,
    /// The `Option<Value>` of the [`kind`](crate::property_editor::schema::WidgetKind) to be created.
    #[serde(default)]
    options: Option<Value>,
}

#[derive(Debug, Clone, PartialEq, Eq, Deserialize, Serialize)]
#[serde(rename_all = "camelCase")]
pub struct MapKeyFunc {
    pub key: String,
    #[serde(default)]
    #[serde(skip_serializing_if = "Option::is_none")]
    pub value_from: Option<ValueFrom>,
}

// impl MapKeyFunc {
//     pub fn to_spec(
//         &self,
//         identity_func_unique_id: &str,
//     ) -> SchemaVariantDefinitionResult<MapKeyFuncSpec> {
//         let mut builder = MapKeyFuncSpec::builder();
//         builder.func_unique_id(identity_func_unique_id);
//         builder.key(&self.key);
//         if let Some(value_from) = &self.value_from {
//             builder.input(value_from.to_spec());
//         };
//         Ok(builder.build()?)
//     }
// }
//
/// The definition for a [`Prop`](crate::Prop) in a [`SchemaVariant`](crate::SchemaVariant).
#[derive(Debug, Clone, PartialEq, Eq, Deserialize, Serialize)]
#[serde(rename_all = "camelCase")]
pub struct PropDefinition {
    /// The name of the [`Prop`](crate::Prop) to be created.
    pub name: String,
    /// The [`kind`](crate::PropKind) of the [`Prop`](crate::Prop) to be created.
    pub kind: PropKind,
    /// An optional reference to a documentation link in the "doc_links" field for the
    /// [`SchemaVariantDefinitionJson`] for the [`Prop`](crate::Prop) to be created.
    #[serde(skip_serializing_if = "Option::is_none")]
    pub doc_link_ref: Option<String>,
    /// An optional documentation link for the [`Prop`](crate::Prop) to be created.
    #[serde(skip_serializing_if = "Option::is_none")]
    pub doc_link: Option<String>,
    /// An optional set of inline documentation for the [`Prop`](crate::Prop) to be created.
    #[serde(skip_serializing_if = "Option::is_none")]
    pub documentation: Option<String>,
    /// If our [`kind`](crate::PropKind) is [`Object`](crate::PropKind::Object), specify the
    /// child definition(s).
    #[serde(default)]
    pub children: Vec<PropDefinition>,
    /// If our [`kind`](crate::PropKind) is [`Array`](crate::PropKind::Array), specify the entry
    /// definition.
    #[serde(skip_serializing_if = "Option::is_none")]
    pub entry: Option<Box<PropDefinition>>,
    /// The [`WidgetDefinition`](crate::schema::variant::definition::PropWidgetDefinition) of the
    /// [`Prop`](crate::Prop) to be created.
    #[serde(default, skip_serializing_if = "Option::is_none")]
    pub widget: Option<PropWidgetDefinition>,
    #[serde(default, skip_serializing_if = "Option::is_none")]
    // The source of the information for the prop
    pub value_from: Option<ValueFrom>,
    // Whether the prop is hidden from the UI
    #[serde(default, skip_serializing_if = "Option::is_none")]
    pub hidden: Option<bool>,
    #[serde(default, skip_serializing_if = "Option::is_none")]
    pub validation_format: Option<String>,
    #[serde(default, skip_serializing_if = "Option::is_none")]
    pub default_value: Option<serde_json::Value>,
    #[serde(default, skip_serializing_if = "Option::is_none")]
    pub map_key_funcs: Option<Vec<MapKeyFunc>>,
}

<<<<<<< HEAD
// impl PropDefinition {
//     pub fn to_spec(
//         &self,
//         identity_func_unique_id: &str,
//     ) -> SchemaVariantDefinitionResult<PropSpec> {
//         let mut builder = PropSpec::builder();
//         builder.name(&self.name);
//         builder.kind(self.kind);
//         builder.has_data(true);
//         if let Some(doc_url) = &self.doc_link {
//             builder.try_doc_link(doc_url.as_str())?;
//         }
//         if let Some(docs) = &self.documentation {
//             builder.documentation(docs);
//         }
//         if let Some(default_value) = &self.default_value {
//             builder.default_value(default_value.to_owned());
//         }
//         if let Some(validations) = &self.validations {
//             for validation in validations {
//                 builder.validation(validation.to_owned());
//             }
//         }
//         match self.kind {
//             PropKind::Array | PropKind::Map => {
//                 if let Some(entry) = &self.entry {
//                     builder.type_prop(entry.to_spec(identity_func_unique_id)?);
//                 }
//             }
//             PropKind::Object => {
//                 for child in &self.children {
//                     builder.entry(child.to_spec(identity_func_unique_id)?);
//                 }
//             }
//             _ => {}
//         }
//         if let Some(widget) = &self.widget {
//             builder.widget_kind(widget.kind);
//             if let Some(widget_options) = &widget.options {
//                 builder.widget_options(widget_options.to_owned());
//             }
//         }
//         if let Some(value_from) = &self.value_from {
//             builder.func_unique_id(identity_func_unique_id);
//             builder.input(value_from.to_spec());
//         }
//         if let Some(hidden) = self.hidden {
//             builder.hidden(hidden);
//         }
//         if let Some(map_key_funcs) = &self.map_key_funcs {
//             for map_key_func in map_key_funcs {
//                 builder.map_key_func(map_key_func.to_spec(identity_func_unique_id)?);
//             }
//         }

//         Ok(builder.build()?)
//     }
// }
=======
impl PropDefinition {
    pub fn to_spec(
        &self,
        identity_func_unique_id: &str,
    ) -> SchemaVariantDefinitionResult<PropSpec> {
        let mut builder = PropSpec::builder();
        builder.name(&self.name);
        builder.kind(self.kind);
        builder.has_data(true);
        if let Some(doc_url) = &self.doc_link {
            builder.try_doc_link(doc_url.as_str())?;
        }
        if let Some(docs) = &self.documentation {
            builder.documentation(docs);
        }
        if let Some(default_value) = &self.default_value {
            builder.default_value(default_value.to_owned());
        }
        if let Some(validation_format) = &self.validation_format {
            builder.validation_format(validation_format);
        }
        match self.kind {
            PropKind::Array | PropKind::Map => {
                if let Some(entry) = &self.entry {
                    builder.type_prop(entry.to_spec(identity_func_unique_id)?);
                }
            }
            PropKind::Object => {
                for child in &self.children {
                    builder.entry(child.to_spec(identity_func_unique_id)?);
                }
            }
            _ => {}
        }
        if let Some(widget) = &self.widget {
            builder.widget_kind(widget.kind);
            if let Some(widget_options) = &widget.options {
                builder.widget_options(widget_options.to_owned());
            }
        }
        if let Some(value_from) = &self.value_from {
            builder.func_unique_id(identity_func_unique_id);
            builder.input(value_from.to_spec());
        }
        if let Some(hidden) = self.hidden {
            builder.hidden(hidden);
        }
        if let Some(map_key_funcs) = &self.map_key_funcs {
            for map_key_func in map_key_funcs {
                builder.map_key_func(map_key_func.to_spec(identity_func_unique_id)?);
            }
        }

        Ok(builder.build()?)
    }
}
>>>>>>> 505b3226

/// The definition for a [`Socket`](crate::Socket) in a [`SchemaVariant`](crate::SchemaVariant).
/// A corresponding [`provider`](crate::provider) will be created as well.
#[derive(Debug, Clone, PartialEq, Eq, Deserialize, Serialize)]
#[serde(rename_all = "camelCase")]
pub struct SocketDefinition {
    /// The name of the [`Socket`](crate::Socket) to be created.
    pub name: String,
    /// The type identifier of the [`Socket`](crate::Socket) to be created.
    pub connection_annotations: String,
    /// The [`arity`](https://en.wikipedia.org/wiki/Arity) of the [`Socket`](crate::Socket).
    /// Defaults to [`SocketArity::Many`](crate::SocketArity::Many) if nothing is provided.
    #[serde(skip_serializing_if = "Option::is_none")]
    pub arity: Option<ProviderArity>,
    #[serde(skip_serializing_if = "Option::is_none")]
    pub ui_hidden: Option<bool>,
    // The source of the information for the socket
    #[serde(skip_serializing_if = "Option::is_none")]
    pub value_from: Option<ValueFrom>,
}

// impl SocketDefinition {
//     pub fn to_spec(
//         &self,
//         is_input: bool,
//         identity_func_unique_id: &str,
//     ) -> SchemaVariantDefinitionResult<SocketSpec> {
//         let mut builder = SocketSpec::builder();
//         let mut data_builder = SocketSpecData::builder();
//         builder.name(&self.name);
//         data_builder.name(&self.name);
//         data_builder.connection_annotations(&self.connection_annotations);
//         if is_input {
//             data_builder.kind(SocketSpecKind::Input);
//         } else {
//             data_builder.kind(SocketSpecKind::Output);
//         }

//         if let Some(arity) = &self.arity {
//             data_builder.arity(arity);
//         } else {
//             data_builder.arity(SocketSpecArity::Many);
//         }
//         if let Some(hidden) = &self.ui_hidden {
//             data_builder.ui_hidden(*hidden);
//         } else {
//             data_builder.ui_hidden(false);
//         }
//         if let Some(value_from) = &self.value_from {
//             data_builder.func_unique_id(identity_func_unique_id);
//             builder.input(value_from.to_spec());
//         }
//         builder.data(data_builder.build()?);

//         Ok(builder.build()?)
//     }
// }

/// The definition for the source of the information for a prop or a socket in a [`SchemaVariant`](crate::SchemaVariant).
#[derive(Debug, Clone, PartialEq, Eq, Deserialize, Serialize)]
#[serde(tag = "kind", rename_all = "camelCase")]
pub enum ValueFrom {
    InputSocket { socket_name: String },
    OutputSocket { socket_name: String },
    Prop { prop_path: Vec<String> },
}

// impl ValueFrom {
//     fn to_spec(&self) -> AttrFuncInputSpec {
//         match self {
//             ValueFrom::InputSocket { socket_name } => AttrFuncInputSpec::InputSocket {
//                 name: "identity".to_string(),
//                 socket_name: socket_name.to_owned(),
//                 unique_id: None,
//                 deleted: false,
//             },
//             ValueFrom::Prop { prop_path } => AttrFuncInputSpec::Prop {
//                 name: "identity".to_string(),
//                 prop_path: PropPath::new(prop_path).into(),
//                 unique_id: None,
//                 deleted: false,
//             },
//             ValueFrom::OutputSocket { socket_name } => AttrFuncInputSpec::OutputSocket {
//                 name: "identity".to_string(),
//                 socket_name: socket_name.to_owned(),
//                 unique_id: None,
//                 deleted: false,
//             },
//         }
//     }
// }

/// The definition for the source of the data for prop under "/root/"si" in a [`SchemaVariant`](crate::SchemaVariant).
#[derive(Debug, Clone, PartialEq, Eq, Deserialize, Serialize)]
#[serde(rename_all = "camelCase")]
pub struct SiPropValueFrom {
    kind: SiPropFuncSpecKind,
    value_from: ValueFrom,
}

// impl SiPropValueFrom {
//     fn to_spec(&self, identity_func_unique_id: &str) -> SiPropFuncSpec {
//         SiPropFuncSpec {
//             kind: self.kind,
//             func_unique_id: identity_func_unique_id.to_owned(),
//             inputs: vec![self.value_from.to_spec()],
//             unique_id: None,
//             deleted: false,
//         }
//     }
// }<|MERGE_RESOLUTION|>--- conflicted
+++ resolved
@@ -6,31 +6,8 @@
 
 use serde::{Deserialize, Serialize};
 use serde_json::Value;
-<<<<<<< HEAD
 use si_pkg::{
     SchemaSpec, SchemaSpecData, SchemaVariantSpecData, SiPropFuncSpecKind, ValidationSpec,
-=======
-use std::collections::HashMap;
-use telemetry::prelude::*;
-use thiserror::Error;
-use url::ParseError;
-
-use crate::pkg::{get_component_type, PkgError};
-use crate::prop::PropPath;
-use crate::schema::variant::{SchemaVariantError, SchemaVariantResult};
-use crate::{
-    component::ComponentKind, impl_standard_model, pk, property_editor::schema::WidgetKind,
-    standard_model, standard_model_accessor, Component, ComponentError, ComponentType, DalContext,
-    FuncId, HistoryEventError, NatsError, PgError, PropId, PropKind, Schema, SchemaId,
-    SchemaVariant, SchemaVariantId, SocketArity, StandardModel, StandardModelError, Tenancy,
-    Timestamp, TransactionsError, Visibility,
-};
-use crate::{ChangeSetPk, WsEvent, WsEventResult, WsPayload};
-use si_pkg::{
-    AttrFuncInputSpec, MapKeyFuncSpec, PropSpec, SchemaSpec, SchemaSpecData, SchemaVariantSpec,
-    SchemaVariantSpecData, SiPropFuncSpec, SiPropFuncSpecKind, SocketSpec, SocketSpecArity,
-    SocketSpecData, SocketSpecKind, SpecError,
->>>>>>> 505b3226
 };
 use std::collections::HashMap;
 use thiserror::Error;
@@ -126,7 +103,6 @@
 
 pk!(SchemaVariantDefinitionId);
 
-<<<<<<< HEAD
 // #[derive(Clone, Debug, PartialEq, Eq, Deserialize, Serialize)]
 // pub struct SchemaVariantDefinition {
 //     pk: SchemaVariantDefinitionPk,
@@ -287,233 +263,6 @@
 //     );
 // }
 //
-=======
-#[derive(Clone, Debug, PartialEq, Eq, Deserialize, Serialize)]
-pub struct SchemaVariantDefinition {
-    pk: SchemaVariantDefinitionPk,
-    id: SchemaVariantDefinitionId,
-    #[serde(flatten)]
-    tenancy: Tenancy,
-    #[serde(flatten)]
-    timestamp: Timestamp,
-    #[serde(flatten)]
-    visibility: Visibility,
-
-    /// Name for this variant. Actually, this is the name for this [`Schema`](crate::Schema), we're
-    /// punting on the issue of multiple variants for the moment.
-    name: String,
-    /// Override for the UI name for this schema
-    menu_name: Option<String>,
-    /// The category this schema variant belongs to
-    category: String,
-    /// The color for the component on the component diagram as a hex string
-    color: String,
-    component_kind: ComponentKind,
-    component_type: ComponentType,
-    link: Option<String>,
-    func_id: FuncId,
-    description: Option<String>,
-    schema_variant_id: Option<SchemaVariantId>,
-}
-
-impl_standard_model! {
-    model: SchemaVariantDefinition,
-    pk: SchemaVariantDefinitionPk,
-    id: SchemaVariantDefinitionId,
-    table_name: "schema_variant_definitions",
-    history_event_label_base: "schema_variant_definition",
-    history_event_message_name: "Schema Variant Definition",
-}
-
-impl SchemaVariantDefinition {
-    #[allow(clippy::too_many_arguments)]
-    pub async fn new(
-        ctx: &DalContext,
-        name: String,
-        menu_name: Option<String>,
-        category: String,
-        link: Option<String>,
-        color: String,
-        component_kind: ComponentKind,
-        description: Option<String>,
-        func_id: FuncId,
-    ) -> SchemaVariantDefinitionResult<SchemaVariantDefinition> {
-        let row = ctx
-            .txns()
-            .await?
-            .pg()
-            .query_one(
-                "SELECT object FROM schema_variant_definition_create_v1(
-                    $1,
-                    $2,
-                    $3,
-                    $4,
-                    $5,
-                    $6,
-                    $7,
-                    $8,
-                    $9,
-                    $10
-                )",
-                &[
-                    ctx.tenancy(),
-                    ctx.visibility(),
-                    &name,
-                    &menu_name,
-                    &category,
-                    &link,
-                    &color,
-                    &component_kind.as_ref(),
-                    &func_id,
-                    &description,
-                ],
-            )
-            .await?;
-
-        Ok(standard_model::finish_create_from_row(ctx, row).await?)
-    }
-
-    pub async fn get_by_func_id(
-        ctx: &DalContext,
-        func_id: FuncId,
-    ) -> SchemaVariantDefinitionResult<Option<Self>> {
-        let row = ctx
-            .txns()
-            .await?
-            .pg()
-            .query_opt(
-                "SELECT row_to_json(svd.*) AS object
-                    FROM schema_variant_definitions_v1($1, $2) as svd
-                    WHERE func_id = $3",
-                &[ctx.tenancy(), ctx.visibility(), &func_id],
-            )
-            .await?;
-
-        Ok(standard_model::object_option_from_row_option(row)?)
-    }
-
-    pub async fn get_by_schema_variant_id(
-        ctx: &DalContext,
-        schema_variant_id: &SchemaVariantId,
-    ) -> SchemaVariantDefinitionResult<Option<Self>> {
-        let row = ctx
-            .txns()
-            .await?
-            .pg()
-            .query_opt(
-                "SELECT row_to_json(svd.*) AS object
-                    FROM schema_variant_definitions_v1($1, $2) as svd
-                    WHERE schema_variant_id = $3",
-                &[ctx.tenancy(), ctx.visibility(), schema_variant_id],
-            )
-            .await?;
-
-        Ok(standard_model::object_option_from_row_option(row)?)
-    }
-
-    pub async fn list_components(
-        &self,
-        ctx: &DalContext,
-    ) -> SchemaVariantDefinitionResult<Vec<Component>> {
-        Ok(if let Some(variant_id) = self.schema_variant_id {
-            Component::list_for_schema_variant(ctx, variant_id)
-                .await
-                .map_err(Box::new)?
-        } else {
-            vec![]
-        })
-    }
-
-    standard_model_accessor!(name, String, SchemaVariantDefinitionResult);
-    standard_model_accessor!(menu_name, Option<String>, SchemaVariantDefinitionResult);
-    standard_model_accessor!(category, String, SchemaVariantDefinitionResult);
-    standard_model_accessor!(color, String, SchemaVariantDefinitionResult);
-    standard_model_accessor!(
-        component_kind,
-        Enum(ComponentKind),
-        SchemaVariantDefinitionResult
-    );
-    standard_model_accessor!(link, Option<String>, SchemaVariantDefinitionResult);
-    standard_model_accessor!(description, Option<String>, SchemaVariantDefinitionResult);
-    standard_model_accessor!(func_id, Pk(FuncId), SchemaVariantDefinitionResult);
-    standard_model_accessor!(
-        schema_variant_id,
-        Option<Pk(SchemaVariantId)>,
-        SchemaVariantDefinitionResult
-    );
-    standard_model_accessor!(
-        component_type,
-        Enum(ComponentType),
-        SchemaVariantDefinitionResult
-    );
-}
-
-#[derive(Clone, Deserialize, Serialize, Debug, PartialEq, Eq)]
-#[serde(rename_all = "camelCase")]
-pub struct SchemaVariantDefinitionCreatedPayload {
-    schema_variant_definition_id: SchemaVariantDefinitionId,
-    change_set_pk: ChangeSetPk,
-}
-
-#[derive(Clone, Deserialize, Serialize, Debug, PartialEq, Eq)]
-#[serde(rename_all = "camelCase")]
-pub struct SchemaVariantDefinitionClonedPayload {
-    schema_variant_definition_id: SchemaVariantDefinitionId,
-    change_set_pk: ChangeSetPk,
-}
-
-#[derive(Clone, Deserialize, Serialize, Debug, PartialEq, Eq)]
-#[serde(rename_all = "camelCase")]
-pub struct SchemaVariantDefinitionSavedPayload {
-    schema_variant_definition_id: SchemaVariantDefinitionId,
-    change_set_pk: ChangeSetPk,
-}
-
-impl WsEvent {
-    pub async fn schema_variant_definition_created(
-        ctx: &DalContext,
-        schema_variant_definition_id: SchemaVariantDefinitionId,
-    ) -> WsEventResult<Self> {
-        WsEvent::new(
-            ctx,
-            WsPayload::SchemaVariantDefinitionCreated(SchemaVariantDefinitionCreatedPayload {
-                schema_variant_definition_id,
-                change_set_pk: ctx.visibility().change_set_pk,
-            }),
-        )
-        .await
-    }
-
-    pub async fn schema_variant_definition_cloned(
-        ctx: &DalContext,
-        schema_variant_definition_id: SchemaVariantDefinitionId,
-    ) -> WsEventResult<Self> {
-        WsEvent::new(
-            ctx,
-            WsPayload::SchemaVariantDefinitionCloned(SchemaVariantDefinitionClonedPayload {
-                schema_variant_definition_id,
-                change_set_pk: ctx.visibility().change_set_pk,
-            }),
-        )
-        .await
-    }
-
-    pub async fn schema_variant_definition_saved(
-        ctx: &DalContext,
-        schema_variant_definition_id: SchemaVariantDefinitionId,
-    ) -> WsEventResult<Self> {
-        WsEvent::new(
-            ctx,
-            WsPayload::SchemaVariantDefinitionSaved(SchemaVariantDefinitionSavedPayload {
-                schema_variant_definition_id,
-                change_set_pk: ctx.visibility().change_set_pk,
-            }),
-        )
-        .await
-    }
-}
-
->>>>>>> 505b3226
 #[derive(Clone, Debug, PartialEq, Eq, Deserialize, Serialize)]
 #[serde(rename_all = "camelCase")]
 pub struct SchemaVariantDefinitionMetadataJson {
@@ -846,7 +595,6 @@
     pub map_key_funcs: Option<Vec<MapKeyFunc>>,
 }
 
-<<<<<<< HEAD
 // impl PropDefinition {
 //     pub fn to_spec(
 //         &self,
@@ -905,64 +653,6 @@
 //         Ok(builder.build()?)
 //     }
 // }
-=======
-impl PropDefinition {
-    pub fn to_spec(
-        &self,
-        identity_func_unique_id: &str,
-    ) -> SchemaVariantDefinitionResult<PropSpec> {
-        let mut builder = PropSpec::builder();
-        builder.name(&self.name);
-        builder.kind(self.kind);
-        builder.has_data(true);
-        if let Some(doc_url) = &self.doc_link {
-            builder.try_doc_link(doc_url.as_str())?;
-        }
-        if let Some(docs) = &self.documentation {
-            builder.documentation(docs);
-        }
-        if let Some(default_value) = &self.default_value {
-            builder.default_value(default_value.to_owned());
-        }
-        if let Some(validation_format) = &self.validation_format {
-            builder.validation_format(validation_format);
-        }
-        match self.kind {
-            PropKind::Array | PropKind::Map => {
-                if let Some(entry) = &self.entry {
-                    builder.type_prop(entry.to_spec(identity_func_unique_id)?);
-                }
-            }
-            PropKind::Object => {
-                for child in &self.children {
-                    builder.entry(child.to_spec(identity_func_unique_id)?);
-                }
-            }
-            _ => {}
-        }
-        if let Some(widget) = &self.widget {
-            builder.widget_kind(widget.kind);
-            if let Some(widget_options) = &widget.options {
-                builder.widget_options(widget_options.to_owned());
-            }
-        }
-        if let Some(value_from) = &self.value_from {
-            builder.func_unique_id(identity_func_unique_id);
-            builder.input(value_from.to_spec());
-        }
-        if let Some(hidden) = self.hidden {
-            builder.hidden(hidden);
-        }
-        if let Some(map_key_funcs) = &self.map_key_funcs {
-            for map_key_func in map_key_funcs {
-                builder.map_key_func(map_key_func.to_spec(identity_func_unique_id)?);
-            }
-        }
-
-        Ok(builder.build()?)
-    }
-}
->>>>>>> 505b3226
 
 /// The definition for a [`Socket`](crate::Socket) in a [`SchemaVariant`](crate::SchemaVariant).
 /// A corresponding [`provider`](crate::provider) will be created as well.
