//! The Data Access Layer (DAL) for System Initiative.

use std::path::PathBuf;
use std::sync::Arc;
use std::time::Duration;

use rand::Rng;
use rebaser_client::Config as RebaserClientConfig;
use serde_with::{DeserializeFromStr, SerializeDisplay};
use si_crypto::SymmetricCryptoService;
use si_data_nats::{NatsClient, NatsError};
use si_data_pg::{PgError, PgPool, PgPoolError};
use strum::{Display, EnumString, EnumVariantNames};
use telemetry::prelude::*;
use thiserror::Error;
use tokio::time;
use tokio::time::Instant;
use veritech_client::CycloneEncryptionKey;

use crate::builtins::SelectedTestBuiltinSchemas;

//pub mod action;
pub mod action_prototype;
pub mod actor_view;
pub mod attribute;
pub mod authentication_prototype;
pub mod builtins;
pub mod change_set;
pub mod change_set_pointer;
pub mod change_status;
pub mod component;
pub mod context;
pub mod diagram;
pub mod func;
pub mod history_event;
pub mod installed_pkg;
pub mod job;
pub mod job_failure;
pub mod jwt_key;
pub mod key_pair;
pub mod label_list;
pub mod pkg;
pub mod prop;
pub mod property_editor;
pub mod provider;
pub mod schema;
pub mod serde_impls;
pub mod standard_accessors;
pub mod standard_model;
pub mod standard_pk;
pub mod tenancy;
pub mod timestamp;
pub mod user;
pub mod visibility;
pub mod workspace;
pub mod workspace_snapshot;
pub mod ws_event;

// TODO(nick,jacob): this should self-destruct once the new engine is in place.
// pub mod node;
// pub mod socket;

//pub mod code_view;
// pub mod edge;
// pub mod fix;
// pub mod index_map;
pub mod node_menu;
// pub mod prop_tree;
// pub mod prototype_context;
// pub mod prototype_list_for_func;
pub mod qualification;
// pub mod reconciliation_prototype;
// pub mod secret;
// pub mod status;
//pub mod tasks;

pub use action_prototype::{ActionKind, ActionPrototype, ActionPrototypeId};
pub use attribute::{
    prototype::{AttributePrototype, AttributePrototypeId},
    value::{AttributeValue, AttributeValueId},
};
pub use builtins::{BuiltinsError, BuiltinsResult};
pub use change_set::{ChangeSet, ChangeSetError, ChangeSetPk, ChangeSetStatus};
pub use component::Component;
pub use component::ComponentError;
pub use component::ComponentId;
pub use component::ComponentKind;
pub use context::{
    AccessBuilder, Connections, DalContext, DalContextBuilder, RequestContext, ServicesContext,
    Transactions, TransactionsError,
};
pub use func::{
    backend::{FuncBackendKind, FuncBackendResponseType},
    Func, FuncId,
};
pub use history_event::{HistoryActor, HistoryEvent, HistoryEventError};
pub use job::processor::{JobQueueProcessor, NatsProcessor};
pub use job_failure::{JobFailure, JobFailureError, JobFailureResult};
pub use jwt_key::JwtPublicSigningKey;
pub use key_pair::{KeyPair, KeyPairError, KeyPairResult, PublicKey};
pub use label_list::{LabelEntry, LabelList, LabelListError};
pub use prop::{Prop, PropId, PropKind};
pub use provider::external::{ExternalProvider, ExternalProviderId};
pub use provider::internal::{InternalProvider, InternalProviderId};
pub use provider::ProviderArity;
pub use provider::ProviderKind;
pub use schema::variant::root_prop::component_type::ComponentType;
pub use schema::{Schema, SchemaError, SchemaId, SchemaVariant, SchemaVariantId};
pub use standard_model::{StandardModel, StandardModelError, StandardModelResult};
pub use tenancy::{Tenancy, TenancyError};
pub use timestamp::{Timestamp, TimestampError};
pub use user::{User, UserClaim, UserError, UserPk, UserResult};
pub use visibility::{Visibility, VisibilityError};
pub use workspace::{Workspace, WorkspaceError, WorkspacePk, WorkspaceResult};
pub use workspace_snapshot::graph::WorkspaceSnapshotGraph;
pub use workspace_snapshot::WorkspaceSnapshot;
pub use ws_event::{WsEvent, WsEventError, WsEventResult, WsPayload};

#[remain::sorted]
#[derive(Error, Debug)]
pub enum InitializationError {
    #[error("failed to initialize sodium oxide")]
    SodiumOxide,
}

pub type InitializationResult<T> = Result<T, InitializationError>;

/// Perform base initializations before using the `dal`.
pub fn init() -> InitializationResult<()> {
    sodiumoxide::init().map_err(|()| InitializationError::SodiumOxide)?;
    Ok(())
}

mod embedded {
    use refinery::embed_migrations;

    embed_migrations!("./src/migrations");
}

const NAME_CHARSET: &[u8] = b"0123456789";

#[remain::sorted]
#[derive(Error, Debug)]
pub enum ModelError {
    #[error("builtins error: {0}")]
    Builtins(#[from] BuiltinsError),
    #[error(transparent)]
    ContentStorePg(#[from] content_store::StoreError),
    #[error(transparent)]
    Migration(#[from] PgPoolError),
    #[error(transparent)]
    Nats(#[from] NatsError),
    #[error("database error")]
    PgError(#[from] PgError),
    #[error("transactions error: {0}")]
    Transactions(#[from] TransactionsError),
    #[error("workspace error: {0}")]
    Workspace(#[from] WorkspaceError),
}

pub type ModelResult<T> = Result<T, ModelError>;

#[instrument(level = "info", skip_all)]
pub async fn migrate_all(services_context: &ServicesContext) -> ModelResult<()> {
    migrate(
        services_context.pg_pool(),
        services_context.content_store_pg_pool(),
    )
    .await?;
    Ok(())
}

#[instrument(level = "info", skip_all)]
pub async fn migrate_all_with_progress(services_context: &ServicesContext) -> ModelResult<()> {
    let mut interval = time::interval(Duration::from_secs(5));
    let instant = Instant::now();
    let migrate_all = migrate_all(services_context);
    tokio::pin!(migrate_all);

    loop {
        tokio::select! {
            _ = interval.tick() => {
                info!(elapsed = instant.elapsed().as_secs_f32(), "migrating");
            }
            result = &mut migrate_all  => match result {
                Ok(_) => {
                    info!(elapsed = instant.elapsed().as_secs_f32(), "migrating completed");
                    break;
                }
                Err(err) => return Err(err),
            }
        }
    }

    Ok(())
}

<<<<<<< HEAD
#[instrument(skip_all)]
pub async fn migrate(pg: &PgPool, content_store_pg_pool: &PgPool) -> ModelResult<()> {
    content_store::PgStore::migrate(content_store_pg_pool).await?;
    pg.migrate(embedded::migrations::runner()).await?;
    Ok(())
=======
#[instrument(level = "info", skip_all)]
pub async fn migrate(pg: &PgPool) -> ModelResult<()> {
    Ok(pg.migrate(embedded::migrations::runner()).await?)
>>>>>>> 672913ba
}

#[allow(clippy::too_many_arguments)]
#[instrument(level = "info", skip_all)]
pub async fn migrate_local_builtins(
    dal_pg: &PgPool,
    nats: &NatsClient,
    job_processor: Box<dyn JobQueueProcessor + Send + Sync>,
    veritech: veritech_client::Client,
    encryption_key: &CycloneEncryptionKey,
    selected_test_builtin_schemas: Option<SelectedTestBuiltinSchemas>,
    pkgs_path: PathBuf,
    module_index_url: String,
    symmetric_crypto_service: &SymmetricCryptoService,
    rebaser_config: RebaserClientConfig,
    content_store_pg_pool: &PgPool,
) -> ModelResult<()> {
    let services_context = ServicesContext::new(
        dal_pg.clone(),
        nats.clone(),
        job_processor,
        veritech,
        Arc::new(*encryption_key),
        Some(pkgs_path),
        Some(module_index_url),
        symmetric_crypto_service.clone(),
        rebaser_config,
        content_store_pg_pool.clone(),
    );
    let dal_context = services_context.into_builder(true);
    let mut ctx = dal_context.build_default().await?;

    let workspace = Workspace::builtin(&mut ctx).await?;
    ctx.update_tenancy(Tenancy::new(*workspace.pk()));
    ctx.update_to_head();
    ctx.update_snapshot_to_visibility().await?;

    builtins::migrate_local(&ctx, selected_test_builtin_schemas).await?;

    ctx.blocking_commit().await?;

    Ok(())
}

pub fn generate_unique_id(length: usize) -> String {
    let mut rng = rand::thread_rng();
    (0..length)
        .map(|_| {
            let idx = rng.gen_range(0..NAME_CHARSET.len());
            NAME_CHARSET[idx] as char
        })
        .collect()
}

pub fn generate_name_from_schema_name(schema_name: impl AsRef<str>) -> String {
    let unique_id = generate_unique_id(4);
    let schema_name = schema_name.as_ref();
    format!("{schema_name} {unique_id}")
}

pub fn generate_name() -> String {
    let unique_id = generate_unique_id(4);
    format!("si-{unique_id}")
}

#[remain::sorted]
#[derive(
    Clone,
    Debug,
    DeserializeFromStr,
    Display,
    EnumString,
    EnumVariantNames,
    Eq,
    PartialEq,
    SerializeDisplay,
)]
#[strum(serialize_all = "camelCase")]
pub enum MigrationMode {
    Run,
    RunAndQuit,
    Skip,
}

impl Default for MigrationMode {
    fn default() -> Self {
        Self::Run
    }
}

impl MigrationMode {
    #[must_use]
    pub const fn variants() -> &'static [&'static str] {
        <MigrationMode as strum::VariantNames>::VARIANTS
    }
}

#[cfg(test)]
mod tests {
    use serde::{Deserialize, Serialize};

    use super::*;

    mod migration_mode {
        use super::*;

        #[test]
        fn display() {
            assert_eq!("run", MigrationMode::Run.to_string());
            assert_eq!("runAndQuit", MigrationMode::RunAndQuit.to_string());
            assert_eq!("skip", MigrationMode::Skip.to_string());
        }

        #[test]
        fn from_str() {
            assert_eq!(MigrationMode::Run, "run".parse().expect("failed to parse"));
            assert_eq!(
                MigrationMode::RunAndQuit,
                "runAndQuit".parse().expect("failed to parse")
            );
            assert_eq!(
                MigrationMode::Skip,
                "skip".parse().expect("failed to parse")
            );
        }

        #[test]
        fn deserialize() {
            #[derive(Deserialize)]
            struct Test {
                mode: MigrationMode,
            }

            let test: Test =
                serde_json::from_str(r#"{"mode":"runAndQuit"}"#).expect("failed to deserialize");
            assert_eq!(MigrationMode::RunAndQuit, test.mode);
        }

        #[test]
        fn serialize() {
            #[derive(Serialize)]
            struct Test {
                mode: MigrationMode,
            }

            let test = serde_json::to_string(&Test {
                mode: MigrationMode::RunAndQuit,
            })
            .expect("failed to serialize");
            assert_eq!(r#"{"mode":"runAndQuit"}"#, test);
        }
    }
}<|MERGE_RESOLUTION|>--- conflicted
+++ resolved
@@ -195,17 +195,11 @@
     Ok(())
 }
 
-<<<<<<< HEAD
-#[instrument(skip_all)]
+#[instrument(level = "info", skip_all)]
 pub async fn migrate(pg: &PgPool, content_store_pg_pool: &PgPool) -> ModelResult<()> {
     content_store::PgStore::migrate(content_store_pg_pool).await?;
     pg.migrate(embedded::migrations::runner()).await?;
     Ok(())
-=======
-#[instrument(level = "info", skip_all)]
-pub async fn migrate(pg: &PgPool) -> ModelResult<()> {
-    Ok(pg.migrate(embedded::migrations::runner()).await?)
->>>>>>> 672913ba
 }
 
 #[allow(clippy::too_many_arguments)]
