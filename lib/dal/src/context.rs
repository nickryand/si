use std::{mem, path::PathBuf, sync::Arc};

use content_store::{PgStore, StoreError};
use futures::Future;
use rebaser_client::ChangeSetReplyMessage;
use rebaser_client::ClientError as RebaserClientError;
use rebaser_client::Config as RebaserClientConfig;
use serde::{Deserialize, Serialize};
use si_crypto::SymmetricCryptoService;
use si_data_nats::{NatsClient, NatsError, NatsTxn};
use si_data_pg::{InstrumentedClient, PgError, PgPool, PgPoolError, PgPoolResult, PgTxn};
use telemetry::prelude::*;
use thiserror::Error;
use tokio::sync::RwLock;
use tokio::sync::{MappedMutexGuard, Mutex, MutexGuard};
use tokio::time::Instant;
use ulid::Ulid;
use veritech_client::{Client as VeritechClient, CycloneEncryptionKey};

use crate::workspace_snapshot::conflict::Conflict;
use crate::workspace_snapshot::update::Update;
use crate::workspace_snapshot::vector_clock::VectorClockId;
use crate::workspace_snapshot::WorkspaceSnapshotId;
use crate::Workspace;
use crate::{
    change_set_pointer::{ChangeSetPointer, ChangeSetPointerId},
    job::{
        processor::{JobQueueProcessor, JobQueueProcessorError},
        producer::{BlockingJobError, BlockingJobResult, JobProducer},
        queue::JobQueue,
    },
    workspace_snapshot::WorkspaceSnapshotError,
    HistoryActor, StandardModel, Tenancy, TenancyError, Visibility, WorkspacePk, WorkspaceSnapshot,
};

/// A context type which contains handles to common core service dependencies.
///
/// These services are typically used by most DAL objects, such as a database connection pool, a
/// function execution client, etc.
#[derive(Clone, Debug)]
pub struct ServicesContext {
    /// A PostgreSQL connection pool.
    pg_pool: PgPool,
    /// A connected NATS client
    nats_conn: NatsClient,
    /// A connected job processor client
    job_processor: Box<dyn JobQueueProcessor + Send + Sync>,
    /// A Veritech client, connected via a NATS connection.
    veritech: VeritechClient,
    /// A key for re-recrypting messages to the function execution system.
    encryption_key: Arc<CycloneEncryptionKey>,
    /// The path where available packages can be found
    pkgs_path: Option<PathBuf>,
    /// The URL of the module index
    module_index_url: Option<String>,
    /// A service that can encrypt and decrypt values with a set of symmetric keys
    symmetric_crypto_service: SymmetricCryptoService,
    /// Config for the the rebaser service
    rebaser_config: RebaserClientConfig,
    /// Content store
    content_store_pg_pool: PgPool,
}

impl ServicesContext {
    /// Constructs a new instance of a `ServicesContext`.
    #[allow(clippy::too_many_arguments)]
    pub fn new(
        pg_pool: PgPool,
        nats_conn: NatsClient,
        job_processor: Box<dyn JobQueueProcessor + Send + Sync>,
        veritech: VeritechClient,
        encryption_key: Arc<CycloneEncryptionKey>,
        pkgs_path: Option<PathBuf>,
        module_index_url: Option<String>,
        symmetric_crypto_service: SymmetricCryptoService,
        rebaser_config: RebaserClientConfig,
        content_store_pg_pool: PgPool,
    ) -> Self {
        Self {
            pg_pool,
            nats_conn,
            job_processor,
            veritech,
            encryption_key,
            pkgs_path,
            module_index_url,
            symmetric_crypto_service,
            rebaser_config,
            content_store_pg_pool,
        }
    }

    /// Consumes and returns [`DalContextBuilder`].
    pub fn into_builder(self, blocking: bool) -> DalContextBuilder {
        DalContextBuilder {
            services_context: self,
            blocking,
            no_dependent_values: false,
        }
    }

    /// Gets a reference to the Postgres pool.
    pub fn pg_pool(&self) -> &PgPool {
        &self.pg_pool
    }

    /// Gets a reference to the NATS connection.
    pub fn nats_conn(&self) -> &NatsClient {
        &self.nats_conn
    }

    /// Gets a reference to the Veritech client.
    pub fn veritech(&self) -> &VeritechClient {
        &self.veritech
    }

    pub fn job_processor(&self) -> Box<dyn JobQueueProcessor + Send + Sync> {
        self.job_processor.clone()
    }

    /// Gets a reference to the encryption key.
    pub fn encryption_key(&self) -> Arc<CycloneEncryptionKey> {
        self.encryption_key.clone()
    }

    /// Get a reference to the module index url
    pub fn module_index_url(&self) -> Option<&str> {
        self.module_index_url.as_deref()
    }

    /// Get a reference to the symmetric encryption service
    pub fn symmetric_crypto_service(&self) -> &SymmetricCryptoService {
        &self.symmetric_crypto_service
    }

    /// Gets a reference to the rebaser client configuration
    pub fn rebaser_config(&self) -> &RebaserClientConfig {
        &self.rebaser_config
    }

    /// Gets a reference to the content store pg pool
    pub fn content_store_pg_pool(&self) -> &PgPool {
        &self.content_store_pg_pool
    }

    /// Builds and returns a new [`content_store::PgStore`]
    pub async fn content_store(&self) -> content_store::StoreResult<PgStore> {
        PgStore::new(self.content_store_pg_pool().clone()).await
    }

    /// Builds and returns a new [`Connections`].
    pub async fn connections(&self) -> PgPoolResult<Connections> {
        let pg_conn = self.pg_pool.get().await?;
        let nats_conn = self.nats_conn.clone();
        let job_processor = self.job_processor.clone();
        let rebaser_config = self.rebaser_config.clone();

        Ok(Connections::new(
            pg_conn,
            nats_conn,
            job_processor,
            rebaser_config,
        ))
    }
}

#[remain::sorted]
#[derive(Debug)]
enum ConnectionState {
    Connections(Connections),
    Invalid,
    Transactions(Transactions),
}

impl ConnectionState {
    fn new_from_conns(conns: Connections) -> Self {
        Self::Connections(conns)
    }

    fn take(&mut self) -> Self {
        mem::replace(self, Self::Invalid)
    }

    fn is_conns(&self) -> bool {
        matches!(self, Self::Connections(_))
    }

    fn txns(&mut self) -> &mut Transactions {
        match self {
            Self::Transactions(txns) => txns,
            _ => {
                // The caller of this method has already ensured that we can only be in the
                // Transactions state (remember, this type is internal to DalContext)
                panic!("caller must ensure state is txns--this is an internal bug");
            }
        }
    }

    async fn start_txns(self) -> Result<Self, TransactionsError> {
        match self {
            Self::Invalid => Err(TransactionsError::TxnStart("invalid")),
            Self::Connections(conns) => Ok(Self::Transactions(conns.start_txns().await?)),
            Self::Transactions(_) => Err(TransactionsError::TxnStart("transactions")),
        }
    }

    async fn commit(
        self,
        rebase_request: Option<RebaseRequest>,
    ) -> Result<(Self, Option<Conflicts>), TransactionsError> {
        match self {
            Self::Connections(_) => {
                trace!("no active transactions present when commit was called, taking no action");
                Ok((self, None))
            }
            Self::Transactions(txns) => {
                let (conns, conflicts) = txns.commit_into_conns(rebase_request).await?;
                Ok((Self::Connections(conns), conflicts))
            }
            Self::Invalid => Err(TransactionsError::TxnCommit),
        }
    }

    async fn blocking_commit(
        self,
        rebase_request: Option<RebaseRequest>,
    ) -> Result<(Self, Option<Conflicts>), TransactionsError> {
        match self {
            Self::Connections(_) => {
                trace!("no active transactions present when commit was called, taking no action");
                Ok((self, None))
            }
            Self::Transactions(txns) => {
                let (conns, conflicts) = txns.blocking_commit_into_conns(rebase_request).await?;
                Ok((Self::Connections(conns), conflicts))
            }
            Self::Invalid => Err(TransactionsError::TxnCommit),
        }
    }

    async fn rollback(self) -> Result<Self, TransactionsError> {
        match self {
            Self::Connections(_) => {
                trace!("no active transactions present when rollback was called, taking no action");
                Ok(self)
            }
            Self::Transactions(txns) => {
                let conns = txns.rollback_into_conns().await?;
                Ok(Self::Connections(conns))
            }
            Self::Invalid => Err(TransactionsError::TxnRollback),
        }
    }
}

pub enum DalContextError {}

/// A context type which holds references to underlying services, transactions, and context for DAL objects.
#[derive(Clone, Debug)]
pub struct DalContext {
    /// A reference to a [`ServicesContext`] which has handles to common core services.
    services_context: ServicesContext,
    /// A reference to a set of atomically related transactions.
    conns_state: Arc<Mutex<ConnectionState>>,
    /// A suitable tenancy for the consuming DAL objects.
    tenancy: Tenancy,
    /// A suitable [`Visibility`] scope for the consuming DAL objects.
    visibility: Visibility,
    /// A suitable [`HistoryActor`] for the consuming DAL objects.
    history_actor: HistoryActor,
    /// Determines if regular commits block until the jobs get executed.
    /// This is useful to ensure child jobs of blocking jobs also block so there is no race-condition in the DAL.
    /// And also for SDF routes to block the HTTP request until the jobs get executed, so SDF tests don't race.
    blocking: bool,
    /// Determines if we should not enqueue dependent value update jobs for attribute updates in
    /// this context. Useful for builtin migrations, since we don't care about attribute values propagation then.
    no_dependent_values: bool,
    /// The content-addressable [`store`](content_store::Store) used by the "dal".
    ///
    /// This should be configurable in the future, but for now, the only kind of store used is the
    /// [`PgStore`](content_store::PgStore).
    content_store: Arc<Mutex<PgStore>>,
    /// The workspace snapshot for this context
    workspace_snapshot: Option<Arc<RwLock<WorkspaceSnapshot>>>,
    /// The change set pointer for this context
    change_set_pointer: Option<ChangeSetPointer>,
}

impl DalContext {
    /// Takes a reference to a [`ServicesContext`] and returns a builder to construct a
    /// `DalContext`.
    pub fn builder(services_context: ServicesContext, blocking: bool) -> DalContextBuilder {
        DalContextBuilder {
            services_context,
            blocking,
            no_dependent_values: false,
        }
    }

    pub async fn get_workspace_default_change_set_id(
        &self,
    ) -> Result<ChangeSetPointerId, TransactionsError> {
        let workspace = Workspace::get_by_pk(
            self,
            &self.tenancy().workspace_pk().unwrap_or(WorkspacePk::NONE),
        )
        .await
        // use a proper error
        .map_err(|err| TransactionsError::ChangeSet(err.to_string()))?;

        let cs_id = workspace
            .map(|workspace| workspace.default_change_set_id())
            .unwrap_or(ChangeSetPointerId::NONE);

        Ok(cs_id)
    }

    pub async fn update_snapshot_to_visibility(&mut self) -> Result<(), TransactionsError> {
        let change_set_id = match self.change_set_id() {
            ChangeSetPointerId::NONE => self.get_workspace_default_change_set_id().await?,
            other => other,
        };

        let change_set_pointer = ChangeSetPointer::find(self, change_set_id)
            .await
            .map_err(|err| TransactionsError::ChangeSet(err.to_string()))?
            .ok_or(TransactionsError::ChangeSetPointerNotFound(
                self.change_set_id(),
            ))?;

        let workspace_snapshot =
            WorkspaceSnapshot::find_for_change_set(self, change_set_pointer.id)
                .await
                .map_err(|err| TransactionsError::WorkspaceSnapshot(err.to_string()))?;

        self.set_change_set_pointer(change_set_pointer)?;
        self.set_workspace_snapshot(workspace_snapshot);

        Ok(())
    }

    pub async fn write_snapshot(&self) -> Result<Option<WorkspaceSnapshotId>, TransactionsError> {
        if let Some(snapshot) = &self.workspace_snapshot {
            let vector_clock_id = self.change_set_pointer()?.vector_clock_id();

            Ok(Some(
                snapshot
                    .write()
                    .await
                    .write(self, vector_clock_id)
                    .await
                    .map_err(|err| TransactionsError::WorkspaceSnapshot(err.to_string()))?,
            ))
        } else {
            Ok(None)
        }
    }

    fn get_rebase_request(
        &self,
        onto_workspace_snapshot_id: WorkspaceSnapshotId,
    ) -> Result<RebaseRequest, TransactionsError> {
        let vector_clock_id = self.change_set_pointer()?.vector_clock_id();
        Ok(RebaseRequest {
            onto_workspace_snapshot_id,
            // the vector clock id of the current change set is just the id
            // of the current change set
            to_rebase_change_set_id: self.change_set_id(),
            onto_vector_clock_id: vector_clock_id,
        })
    }

    pub async fn do_rebase_request(
        &self,
        rebase_request: RebaseRequest,
    ) -> Result<Option<Conflicts>, TransactionsError> {
        rebase(
            self.services_context().rebaser_config.clone(),
            rebase_request,
        )
        .await
    }

    async fn commit_internal(
        &self,
        rebase_request: Option<RebaseRequest>,
    ) -> Result<Option<Conflicts>, TransactionsError> {
        let conflicts = if self.blocking {
            self.blocking_commit_internal(rebase_request).await?
        } else {
            let mut guard = self.conns_state.lock().await;
            let (new_guard, conflicts) = guard.take().commit(rebase_request).await?;
            *guard = new_guard;

            conflicts
        };

        Ok(conflicts)
    }

    async fn blocking_commit_internal(
        &self,
        rebase_request: Option<RebaseRequest>,
    ) -> Result<Option<Conflicts>, TransactionsError> {
        let mut guard = self.conns_state.lock().await;

        let (new_guard, conflicts) = guard.take().blocking_commit(rebase_request).await?;
        *guard = new_guard;

        Ok(conflicts)
    }

    pub fn to_builder(&self) -> DalContextBuilder {
        DalContextBuilder {
            services_context: self.services_context.clone(),
            blocking: self.blocking,
            no_dependent_values: self.no_dependent_values,
        }
    }

    /// Consumes all inner transactions and committing all changes made within them.
    pub async fn commit(&self) -> Result<Option<Conflicts>, TransactionsError> {
        let rebase_request = match self.write_snapshot().await? {
            Some(workspace_snapshot_id) => Some(self.get_rebase_request(workspace_snapshot_id)?),
            None => None,
        };

        Ok(if self.blocking {
            self.blocking_commit_internal(rebase_request).await?
        } else {
            self.commit_internal(rebase_request).await?
        })
    }

    pub async fn commit_no_rebase(&self) -> Result<(), TransactionsError> {
        if self.blocking {
            self.blocking_commit_internal(None).await?;
        } else {
            self.commit_internal(None).await?;
        }

        Ok(())
    }

    pub fn change_set_pointer(&self) -> Result<&ChangeSetPointer, TransactionsError> {
        match self.change_set_pointer.as_ref() {
            Some(csp_ref) => Ok(csp_ref),
            None => Err(TransactionsError::ChangeSetPointerNotSet),
        }
    }

    /// Fetch the change set pointer for the current change set visibility
    /// Should only be called by DalContextBuilder or by ourselves if changing visibility or
    /// refetching after a commit
    pub fn set_change_set_pointer(
        &mut self,
        change_set_pointer: ChangeSetPointer,
    ) -> Result<&ChangeSetPointer, TransactionsError> {
        // "fork" a new change set pointer for this dal context "edit session". This gives us a new
        // Ulid generator and new vector clock id so that concurrent editing conflicts can be
        // resolved by the rebaser. This change set pointer is not persisted to the database (the
        // rebaser will persist a new one if it can)
        self.change_set_pointer = Some(
            change_set_pointer
                .editing_changeset()
                .map_err(|err| TransactionsError::ChangeSet(err.to_string()))?,
        );

        self.change_set_pointer()
    }

    pub fn set_workspace_snapshot(&mut self, workspace_snapshot: WorkspaceSnapshot) {
        self.workspace_snapshot = Some(Arc::new(RwLock::new(workspace_snapshot)));
    }

    /// Fetch the workspace snapshot for the current visibility
    pub fn workspace_snapshot(
        &self,
    ) -> Result<&Arc<RwLock<WorkspaceSnapshot>>, WorkspaceSnapshotError> {
        match &self.workspace_snapshot {
            Some(workspace_snapshot) => Ok(workspace_snapshot),
            None => Err(WorkspaceSnapshotError::WorkspaceSnapshotNotFetched),
        }
    }

    pub fn blocking(&self) -> bool {
        self.blocking
    }

    pub fn no_dependent_values(&self) -> bool {
        self.no_dependent_values
    }

    pub fn services_context(&self) -> ServicesContext {
        self.services_context.clone()
    }

    pub fn symmetric_crypto_service(&self) -> &SymmetricCryptoService {
        self.services_context.symmetric_crypto_service()
    }

    /// Consumes all inner transactions, committing all changes made within them, and
    /// blocks until all queued jobs have reported as finishing.
    pub async fn blocking_commit(&self) -> Result<Option<Conflicts>, TransactionsError> {
        info!("blocking_commit");
        let rebase_request = match self.write_snapshot().await? {
            Some(workspace_snapshot_id) => Some(self.get_rebase_request(workspace_snapshot_id)?),
            None => None,
        };

        self.blocking_commit_internal(rebase_request).await
    }

    /// Rolls all inner transactions back, discarding all changes made within them.
    ///
    /// This is equivalent to the transaction's `Drop` implementations, but provides any error
    /// encountered to the caller.
    pub async fn rollback(&self) -> Result<(), TransactionsError> {
        let mut guard = self.conns_state.lock().await;

        *guard = guard.take().rollback().await?;

        Ok(())
    }

    /// Updates this context with a new [`HistoryActor`].
    pub fn update_history_actor(&mut self, history_actor: HistoryActor) {
        self.history_actor = history_actor;
    }

    /// Clones a new context from this one with a new [`HistoryActor`].
    pub fn clone_with_new_history_actor(&self, history_actor: HistoryActor) -> Self {
        let mut new = self.clone();
        new.update_history_actor(history_actor);
        new
    }

    /// Updates this context with a new [`Visibility`].
    pub fn update_access_builder(&mut self, access_builder: AccessBuilder) {
        self.tenancy = access_builder.tenancy;
        self.history_actor = access_builder.history_actor;
    }

    /// Runs a block of code with a custom [`Visibility`] DalContext using the same transactions
    pub async fn run_with_visibility<F, Fut, R>(&self, visibility: Visibility, fun: F) -> R
    where
        F: FnOnce(DalContext) -> Fut,
        Fut: Future<Output = R>,
    {
        let mut ctx = self.clone();
        ctx.update_visibility(visibility);

        fun(ctx).await
    }

    /// Updates this context with a new [`Visibility`].
    pub fn update_visibility(&mut self, visibility: Visibility) {
        self.visibility = visibility;
    }

    /// Runs a block of code with "deleted" [`Visibility`] DalContext using the same transactions
    pub async fn run_with_deleted_visibility<F, Fut, R>(&self, fun: F) -> R
    where
        F: FnOnce(DalContext) -> Fut,
        Fut: Future<Output = R>,
    {
        self.run_with_visibility(
            Visibility::new_change_set(self.visibility().change_set_pk, true),
            fun,
        )
        .await
    }

    /// Mutates [`self`](DalContext) with a "deleted" [`Visibility`].
    pub fn update_with_deleted_visibility(&mut self) {
        self.update_visibility(Visibility::new_change_set(
            self.visibility().change_set_pk,
            true,
        ));
    }

    /// Mutates [`self`](DalContext) with a "non-deleted" [`Visibility`].
    pub fn update_without_deleted_visibility(&mut self) {
        self.update_visibility(Visibility::new_change_set(
            self.visibility().change_set_pk,
            false,
        ));
    }

    /// Clones a new context from this one without deleted visibility.
    pub fn clone_without_deleted_visibility(&self) -> Self {
        let mut ctx = self.clone();
        ctx.update_without_deleted_visibility();
        ctx
    }

    /// Clones a new context from this one with a new [`Visibility`].
    pub fn clone_with_new_visibility(&self, visibility: Visibility) -> Self {
        let mut new = self.clone();
        new.update_visibility(visibility);
        new
    }

    /// Clones a new context from this one [`Visibility`] that allows querying deleted values.
    pub fn clone_with_delete_visibility(&self) -> Self {
        self.clone_with_new_visibility(Visibility::new_change_set(
            self.visibility().change_set_pk,
            true,
        ))
    }

    /// Updates this context with a new [`Tenancy`]
    pub fn update_tenancy(&mut self, tenancy: Tenancy) {
        self.tenancy = tenancy;
    }

    /// Clones a new context from this one with a new [`Tenancy`] and [`Tenancy`].
    pub fn clone_with_new_tenancy(&self, tenancy: Tenancy) -> Self {
        let mut new = self.clone();
        new.update_tenancy(tenancy);
        new
    }

    /// Updates this context with a head [`Visibility`].
    pub fn update_to_head(&mut self) {
        self.visibility = Visibility::new_head(false);
    }

    /// Clones a new context from this one with a head [`Visibility`].
    pub fn clone_with_head(&self) -> Self {
        let mut new = self.clone();
        new.update_to_head();
        new
    }

    pub async fn enqueue_job(
        &self,
        job: Box<dyn JobProducer + Send + Sync>,
    ) -> Result<(), TransactionsError> {
        self.txns().await?.job_queue.enqueue_job(job).await;
        Ok(())
    }

    /// Similar to `enqueue_job`, except that instead of waiting to flush the job to
    /// the processing system on `commit`, the job is immediately flushed, and the
    /// processor is expected to not return until the job has finished. Returns the
    /// result of executing the job.
    pub async fn block_on_job(&self, job: Box<dyn JobProducer + Send + Sync>) -> BlockingJobResult {
        self.txns()
            .await
            .map_err(|err| BlockingJobError::Transactions(err.to_string()))?
            .job_processor
            .block_on_job(job)
            .await
    }

    /// Gets the dal context's txns.
    pub async fn txns(&self) -> Result<MappedMutexGuard<'_, Transactions>, TransactionsError> {
        let mut guard = self.conns_state.lock().await;

        let conns_state = guard.take();

        if conns_state.is_conns() {
            // If we are Connections, then we need to start Transactions
            *guard = conns_state.start_txns().await?;
        } else {
            // Otherwise, we return the state back to the guard--it's Transactions under normal
            // circumstances, and Invalid if something went wrong with a previous Transactions
            *guard = conns_state;
        }

        Ok(MutexGuard::map(guard, |cs| cs.txns()))
    }

    pub fn job_processor(&self) -> Box<dyn JobQueueProcessor + Send + Sync> {
        self.services_context.job_processor.clone()
    }

    /// Gets a reference to the DAL context's Postgres pool.
    pub fn pg_pool(&self) -> &PgPool {
        &self.services_context.pg_pool
    }

    /// Gets a reference to the DAL context's NATS connection.
    pub fn nats_conn(&self) -> &NatsClient {
        &self.services_context.nats_conn
    }

    /// Gets a reference to the DAL context's Veritech client.
    pub fn veritech(&self) -> &VeritechClient {
        &self.services_context.veritech
    }

    /// Gets a reference to the DAL context's encryption key.
    pub fn encryption_key(&self) -> &CycloneEncryptionKey {
        &self.services_context.encryption_key
    }

    /// Gets a reference to the dal context's tenancy.
    pub fn tenancy(&self) -> &Tenancy {
        &self.tenancy
    }

    /// Gets the dal context's visibility.
    pub fn visibility(&self) -> &Visibility {
        &self.visibility
    }

    /// Gets a reference to the dal context's history actor.
    pub fn history_actor(&self) -> &HistoryActor {
        &self.history_actor
    }

    /// Gets an optional reference to the dal context's pkgs path
    pub fn pkgs_path(&self) -> Option<&PathBuf> {
        self.services_context.pkgs_path.as_ref()
    }

    /// Gets an optional reference to the module index service's url
    pub fn module_index_url(&self) -> Option<&str> {
        self.services_context.module_index_url.as_deref()
    }

    /// Gets a reference to the content store.
    pub fn content_store(&self) -> &Arc<Mutex<PgStore>> {
        &self.content_store
    }

    /// Determines if a standard model object matches the tenancy of the current context and
    /// is in the same visibility.
    pub async fn check_tenancy<T: StandardModel>(
        &self,
        object: &T,
    ) -> Result<bool, TransactionsError> {
        let is_in_our_tenancy = self
            .tenancy()
            .check(self.txns().await?.pg(), object.tenancy())
            .await?;

        Ok(is_in_our_tenancy)
    }

    /// Copies every single row from `Self::builtin()` to our tenancy on head change-set
    /// Needed to remove universal tenancy while packages aren't a thing
    #[instrument(skip_all)]
    pub async fn import_builtins(&self) -> Result<(), TransactionsError> {
        // TODO(nick,zack,jacob): restore the ability to "import builtins" via the graph work.
        // let source_workspace_pk = WorkspacePk::NONE;
        // self.txns()
        //     .await?
        //     .pg()
        //     .execute(
        //         "SELECT import_builtins_v1($1, $2)",
        //         &[self.tenancy(), &source_workspace_pk],
        //     )
        //     .await?;
        Ok(())
    }

    // NOTE(nick,zack,jacob): likely a temporary func to get the change set id from the visibility.
    pub fn change_set_id(&self) -> ChangeSetPointerId {
        ChangeSetPointerId::from(Ulid::from(self.visibility.change_set_pk))
    }

    pub fn access_builder(&self) -> AccessBuilder {
        AccessBuilder::new(self.tenancy, self.history_actor)
    }
}

/// A context which represents a suitable tenancies, visibilities, etc. for consumption by a set
/// of DAL objects.
#[derive(Clone, Debug, Eq, PartialEq)]
pub struct RequestContext {
    /// A suitable tenancy for the consuming DAL objects.
    pub tenancy: Tenancy,
    /// A suitable [`Visibility`] scope for the consuming DAL objects.
    pub visibility: Visibility,
    /// A suitable [`HistoryActor`] for the consuming DAL objects.
    pub history_actor: HistoryActor,
}

impl Default for RequestContext {
    /// Builds a new [`RequestContext`] with no tenancy (only usable for managing objects that live outside of the standard model)
    /// and a head [`Visibility`] and the given [`HistoryActor`].
    fn default() -> Self {
        Self {
            tenancy: Tenancy::new_empty(),
            visibility: Visibility::new_head(false),
            history_actor: HistoryActor::SystemInit,
        }
    }
}

/// A request context builder which requires a [`Visibility`] to be completed.
#[derive(Clone, Copy, Debug, Serialize, Deserialize, PartialEq, Eq)]
pub struct AccessBuilder {
    /// A suitable tenancy for the consuming DAL objects.
    tenancy: Tenancy,
    /// A suitable [`HistoryActor`] for the consuming DAL objects.
    history_actor: HistoryActor,
}

impl AccessBuilder {
    /// Constructs a new instance given a tenancy and a [`HistoryActor`].
    pub fn new(tenancy: Tenancy, history_actor: HistoryActor) -> Self {
        Self {
            tenancy,
            history_actor,
        }
    }

    /// Builds and returns a new [`RequestContext`] using the given [`Visibility`].
    pub fn build(self, visibility: Visibility) -> RequestContext {
        RequestContext {
            tenancy: self.tenancy,
            visibility,
            history_actor: self.history_actor,
        }
    }

    /// Gets a reference to the dal context's tenancy.
    pub fn tenancy(&self) -> &Tenancy {
        &self.tenancy
    }

    /// Gets a reference to the dal context's history actor.
    pub fn history_actor(&self) -> &HistoryActor {
        &self.history_actor
    }
}

impl From<DalContext> for AccessBuilder {
    fn from(ctx: DalContext) -> Self {
        Self::new(ctx.tenancy, ctx.history_actor)
    }
}

/// A builder for a [`DalContext`].
#[derive(Clone, Debug)]
pub struct DalContextBuilder {
    /// A [`ServicesContext`] which has handles to common core services.
    services_context: ServicesContext,
    /// Determines if regular commits block until the jobs get executed.
    /// This is useful to ensure child jobs of blocking jobs also block so there is no race-condition in the DAL.
    /// And also for SDF routes to block the HTTP request until the jobs get executed, so SDF tests don't race.
    blocking: bool,
    /// Determines if we should not enqueue dependent value update jobs for attribute value
    /// changes.
    no_dependent_values: bool,
}

impl DalContextBuilder {
    /// Constructs and returns a new [`DalContext`] using a default [`RequestContext`].
    pub async fn build_default(&self) -> Result<DalContext, TransactionsError> {
        let conns = self.services_context.connections().await?;
        // should we move this into Connections?
        let content_store = self.services_context.content_store().await?;

        Ok(DalContext {
            services_context: self.services_context.clone(),
            blocking: self.blocking,
            conns_state: Arc::new(Mutex::new(ConnectionState::new_from_conns(conns))),
            tenancy: Tenancy::new_empty(),
            visibility: Visibility::new_head(false),
            history_actor: HistoryActor::SystemInit,
            content_store: Arc::new(Mutex::new(content_store)),
            no_dependent_values: self.no_dependent_values,
            workspace_snapshot: None,
            change_set_pointer: None,
        })
    }

    /// Constructs and returns a new [`DalContext`] using a [`RequestContext`].
    pub async fn build_head(
        &self,
        access_builder: AccessBuilder,
    ) -> Result<DalContext, TransactionsError> {
        let conns = self.services_context.connections().await?;
        let content_store = self.services_context.content_store().await?;

        Ok(DalContext {
            services_context: self.services_context.clone(),
            blocking: self.blocking,
            conns_state: Arc::new(Mutex::new(ConnectionState::new_from_conns(conns))),
            tenancy: access_builder.tenancy,
            history_actor: access_builder.history_actor,
            visibility: Visibility::new_head(false),
            no_dependent_values: self.no_dependent_values,
            content_store: Arc::new(Mutex::new(content_store)),
            workspace_snapshot: None,
            change_set_pointer: None,
        })
    }

    /// Constructs and returns a new [`DalContext`] using a [`RequestContext`].
    pub async fn build(
        &self,
        request_context: RequestContext,
    ) -> Result<DalContext, TransactionsError> {
        let conns = self.services_context.connections().await?;
        let content_store = self.services_context.content_store().await?;
        let mut ctx = DalContext {
            services_context: self.services_context.clone(),
            blocking: self.blocking,
            conns_state: Arc::new(Mutex::new(ConnectionState::new_from_conns(conns))),
            tenancy: request_context.tenancy,
            visibility: request_context.visibility,
            history_actor: request_context.history_actor,
            no_dependent_values: self.no_dependent_values,
            content_store: Arc::new(Mutex::new(content_store)),
            workspace_snapshot: None,
            change_set_pointer: None,
        };

        ctx.update_snapshot_to_visibility().await?;

        Ok(ctx)
    }

    /// Gets a reference to the PostgreSQL connection pool.
    pub fn pg_pool(&self) -> &PgPool {
        &self.services_context.pg_pool
    }

    /// Gets a reference to the NATS connection.
    pub fn nats_conn(&self) -> &NatsClient {
        &self.services_context.nats_conn
    }

    /// Returns the location on disk where packages are stored (if one was provided)
    pub async fn pkgs_path(&self) -> Option<&PathBuf> {
        self.services_context.pkgs_path.as_ref()
    }

    /// Gets a reference to the [`ServicesContext`].
    pub fn services_context(&self) -> &ServicesContext {
        &self.services_context
    }

    /// Set blocking flag
    pub fn set_blocking(&mut self) {
        self.blocking = true;
    }

    pub fn set_no_dependent_values(&mut self) {
        self.no_dependent_values = true;
    }
}

#[remain::sorted]
#[derive(Debug, Error)]
pub enum TransactionsError {
    #[error("change set error: {0}")]
    ChangeSet(String),
    #[error("change set pointer not found for change set id: {0}")]
    ChangeSetPointerNotFound(ChangeSetPointerId),
    #[error("Change set pointer not set on DalContext")]
    ChangeSetPointerNotSet,
    #[error(transparent)]
    JobQueueProcessor(#[from] JobQueueProcessorError),
    #[error(transparent)]
    Nats(#[from] NatsError),
    #[error(transparent)]
    Pg(#[from] PgError),
    #[error(transparent)]
    PgPool(#[from] PgPoolError),
    #[error("rebase of snapshot {0} change set id {1} failed {2}")]
    RebaseFailed(WorkspaceSnapshotId, ChangeSetPointerId, String),
    #[error(transparent)]
    RebaserClient(#[from] RebaserClientError),
    #[error(transparent)]
    SerdeJson(#[from] serde_json::Error),
    #[error("store error: {0}")]
    Store(#[from] StoreError),
    #[error(transparent)]
    Tenancy(#[from] TenancyError),
    #[error("Unable to acquire lock: {0}")]
    TryLock(#[from] tokio::sync::TryLockError),
    #[error("cannot commit transactions on invalid connections state")]
    TxnCommit,
    #[error("cannot rollback transactions on invalid connections state")]
    TxnRollback,
    #[error("cannot start transactions without connections; state={0}")]
    TxnStart(&'static str),
    #[error("workspace snapshot error: {0}")]
    WorkspaceSnapshot(String),
}

/// A type which holds ownership over connections that can be used to start transactions.
#[derive(Debug)]
pub struct Connections {
    pg_conn: InstrumentedClient,
    nats_conn: NatsClient,
    rebaser_config: RebaserClientConfig,
    job_processor: Box<dyn JobQueueProcessor + Send + Sync>,
}

impl Connections {
    /// Builds a new [`Connections`].
    #[must_use]
    pub fn new(
        pg_conn: InstrumentedClient,
        nats_conn: NatsClient,
        job_processor: Box<dyn JobQueueProcessor + Send + Sync>,
        rebaser_config: RebaserClientConfig,
    ) -> Self {
        Self {
            pg_conn,
            nats_conn,
            rebaser_config,
            job_processor,
        }
    }

    /// Starts and returns a [`Transactions`].
    pub async fn start_txns(self) -> Result<Transactions, TransactionsError> {
        let pg_txn = PgTxn::create(self.pg_conn).await?;
        let nats_txn = self.nats_conn.transaction();
        let job_processor = self.job_processor;
        let rebaser_config = self.rebaser_config;

        Ok(Transactions::new(
            pg_txn,
            nats_txn,
            job_processor,
            rebaser_config,
        ))
    }

    /// Gets a reference to a PostgreSQL connection.
    pub fn pg_conn(&self) -> &InstrumentedClient {
        &self.pg_conn
    }

    /// Gets a reference to a NATS connection.
    pub fn nats_conn(&self) -> &NatsClient {
        &self.nats_conn
    }
}

// A set of atomically-related transactions.
//
// Ideally, all of these inner transactions would be committed or rolled back together, hence the
// API methods.
#[derive(Clone, Debug)]
pub struct Transactions {
    /// A PostgreSQL transaction.
    pg_txn: PgTxn,
    /// A NATS transaction.
    nats_txn: NatsTxn,
    /// Rebaser client
    rebaser_config: RebaserClientConfig,
    job_processor: Box<dyn JobQueueProcessor + Send + Sync>,
    job_queue: JobQueue,
}

#[derive(Clone, Debug)]
pub struct RebaseRequest {
    pub to_rebase_change_set_id: ChangeSetPointerId,
    pub onto_workspace_snapshot_id: WorkspaceSnapshotId,
    pub onto_vector_clock_id: VectorClockId,
}

#[derive(Clone, Debug, Serialize, Deserialize)]
pub struct Conflicts {
    conflicts_found: Vec<Conflict>,
    updates_found_and_skipped: Vec<Update>,
}

async fn rebase(
    rebaser_config: RebaserClientConfig,
    rebase_request: RebaseRequest,
) -> Result<Option<Conflicts>, TransactionsError> {
    let start = Instant::now();
    let mut rebaser_client = rebaser_client::Client::new(rebaser_config).await?;
    info!("got rebaser client: {:?}", start.elapsed());

    rebaser_client
        .open_stream_for_change_set(rebase_request.to_rebase_change_set_id.into())
        .await?;
    info!("opened stream: {:?} ", start.elapsed());

    let response = rebaser_client
        .request_rebase(
            rebase_request.to_rebase_change_set_id.into(),
            rebase_request.onto_workspace_snapshot_id.into(),
            rebase_request.onto_vector_clock_id.into(),
        )
        .await?;
    info!("got reply: {:?}", start.elapsed());

    match response {
        ChangeSetReplyMessage::Success { .. } => Ok(None),
        ChangeSetReplyMessage::Error { message } => Err(TransactionsError::RebaseFailed(
            rebase_request.onto_workspace_snapshot_id,
            rebase_request.to_rebase_change_set_id,
            message,
        )),
        ChangeSetReplyMessage::ConflictsFound {
            conflicts_found,
            updates_found_and_skipped,
        } => {
            let conflicts = Conflicts {
                conflicts_found: serde_json::from_value(conflicts_found)?,
                updates_found_and_skipped: serde_json::from_value(updates_found_and_skipped)?,
            };

            Ok(Some(conflicts))
        }
    }
}

impl Transactions {
    /// Creates and returns a new `Transactions` instance.
    fn new(
        pg_txn: PgTxn,
        nats_txn: NatsTxn,
        job_processor: Box<dyn JobQueueProcessor + Send + Sync>,
        rebaser_config: RebaserClientConfig,
    ) -> Self {
        Self {
            pg_txn,
            nats_txn,
            rebaser_config,
            job_processor,
            job_queue: JobQueue::new(),
        }
    }

    /// Gets a reference to the PostgreSQL transaction.
    pub fn pg(&self) -> &PgTxn {
        &self.pg_txn
    }

    /// Gets a reference to the NATS transaction.
    pub fn nats(&self) -> &NatsTxn {
        &self.nats_txn
    }

    /// Consumes all inner transactions, committing all changes made within them, and returns
    /// underlying connections.
<<<<<<< HEAD
    pub async fn commit_into_conns(
        self,
        rebase_request: Option<RebaseRequest>,
    ) -> Result<(Connections, Option<Conflicts>), TransactionsError> {
=======
    #[instrument(
        name = "transactions.commit_into_conns",
        level = "info",
        skip_all,
        fields()
    )]
    pub async fn commit_into_conns(self) -> Result<Connections, TransactionsError> {
>>>>>>> 505b3226
        let pg_conn = self.pg_txn.commit_into_conn().await?;
        let nats_conn = self.nats_txn.commit_into_conn().await?;

        let conflicts = if let Some(rebase_request) = rebase_request {
            let start = Instant::now();
            let conflicts = rebase(self.rebaser_config.clone(), rebase_request).await?;
            info!("rebase took: {:?}", start.elapsed());
            conflicts
        } else {
            None
        };

        self.job_processor.process_queue(self.job_queue).await?;
        let conns = Connections::new(pg_conn, nats_conn, self.job_processor, self.rebaser_config);

        Ok((conns, conflicts))
    }

    /// Consumes all inner transactions, committing all changes made within them, and returns
    /// underlying connections. Blocking until all queued jobs have reported as finishing.
<<<<<<< HEAD
    pub async fn blocking_commit_into_conns(
        self,
        rebase_request: Option<RebaseRequest>,
    ) -> Result<(Connections, Option<Conflicts>), TransactionsError> {
=======
    #[instrument(
        name = "transactions.blocking_commit_into_conns",
        level = "info",
        skip_all,
        fields()
    )]
    pub async fn blocking_commit_into_conns(self) -> Result<Connections, TransactionsError> {
>>>>>>> 505b3226
        let pg_conn = self.pg_txn.commit_into_conn().await?;
        let nats_conn = self.nats_txn.commit_into_conn().await?;

        let conflicts = if let Some(rebase_request) = rebase_request {
            info!("rebase request");
            rebase(self.rebaser_config.clone(), rebase_request).await?
        } else {
            None
        };

        self.job_processor
            .blocking_process_queue(self.job_queue)
            .await?;
        let conns = Connections::new(pg_conn, nats_conn, self.job_processor, self.rebaser_config);

        Ok((conns, conflicts))
    }

    /// Rolls all inner transactions back, discarding all changes made within them, and returns
    /// underlying connections.
    ///
    /// This is equivalent to the transaction's `Drop` implementations, but provides any error
    /// encountered to the caller.
    pub async fn rollback_into_conns(self) -> Result<Connections, TransactionsError> {
        let pg_conn = self.pg_txn.rollback_into_conn().await?;
        let nats_conn = self.nats_txn.rollback_into_conn().await?;
        let conns = Connections::new(pg_conn, nats_conn, self.job_processor, self.rebaser_config);

        Ok(conns)
    }

    /// Rolls all inner transactions back, discarding all changes made within them.
    ///
    /// This is equivalent to the transaction's `Drop` implementations, but provides any error
    /// encountered to the caller.
    pub async fn rollback(self) -> Result<(), TransactionsError> {
        let _ = self.rollback_into_conns().await?;
        Ok(())
    }
}<|MERGE_RESOLUTION|>--- conflicted
+++ resolved
@@ -1139,20 +1139,16 @@
 
     /// Consumes all inner transactions, committing all changes made within them, and returns
     /// underlying connections.
-<<<<<<< HEAD
-    pub async fn commit_into_conns(
-        self,
-        rebase_request: Option<RebaseRequest>,
-    ) -> Result<(Connections, Option<Conflicts>), TransactionsError> {
-=======
     #[instrument(
         name = "transactions.commit_into_conns",
         level = "info",
         skip_all,
         fields()
     )]
-    pub async fn commit_into_conns(self) -> Result<Connections, TransactionsError> {
->>>>>>> 505b3226
+    pub async fn commit_into_conns(
+        self,
+        rebase_request: Option<RebaseRequest>,
+    ) -> Result<(Connections, Option<Conflicts>), TransactionsError> {
         let pg_conn = self.pg_txn.commit_into_conn().await?;
         let nats_conn = self.nats_txn.commit_into_conn().await?;
 
@@ -1173,20 +1169,16 @@
 
     /// Consumes all inner transactions, committing all changes made within them, and returns
     /// underlying connections. Blocking until all queued jobs have reported as finishing.
-<<<<<<< HEAD
-    pub async fn blocking_commit_into_conns(
-        self,
-        rebase_request: Option<RebaseRequest>,
-    ) -> Result<(Connections, Option<Conflicts>), TransactionsError> {
-=======
     #[instrument(
         name = "transactions.blocking_commit_into_conns",
         level = "info",
         skip_all,
         fields()
     )]
-    pub async fn blocking_commit_into_conns(self) -> Result<Connections, TransactionsError> {
->>>>>>> 505b3226
+    pub async fn blocking_commit_into_conns(
+        self,
+        rebase_request: Option<RebaseRequest>,
+    ) -> Result<(Connections, Option<Conflicts>), TransactionsError> {
         let pg_conn = self.pg_txn.commit_into_conn().await?;
         let nats_conn = self.nats_txn.commit_into_conn().await?;
 
