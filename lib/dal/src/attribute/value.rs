// FIXME(nick): restore this module comment with the new paradigm.
// An [`AttributeValue`] represents which [`FuncBinding`](crate::func::binding::FuncBinding)
// and [`FuncBindingReturnValue`] provide attribute's value. Moreover, it tracks whether the
// value is proxied or not. Proxied values "point" to another [`AttributeValue`] to provide
// the attribute's value.
//
// ## Updating [`AttributeValues`](AttributeValue)
//
// Let's say you want to update a
// [`PropertyEditorValue`](crate::property_editor::values::PropertyEditorValue) in the UI or a
// "field" on a [`Component`](crate::Component) in general. The key to doing so is the following
// process:
//
// 1) Find the appropriate [`AttributeValue`] in a [`context`](crate::AttributeContext) that is
//   either "exactly specific" to what you need or "less specific" than what you need (see the
//   [`module`](crate::attribute::context) for more information)
// 2) Find its parent, which almost all [`AttributeValues`](AttributeValue) should have if they are
//   in the lineage of a [`RootProp`](crate::RootProp) (usually, the
//   [`standard model accessor`](crate::standard_accessors) that contains the parent will suffice
//   in finding the parent)
// 3) Use [`AttributeValue::update_for_context()`] with the appropriate key and
//   [`context`](crate::AttributeContext) while ensuring that if you reuse the key and/or
//   [`context`](crate::AttributeContext) from the [`AttributeValue`](crate::AttributeValue)
//   that you found, that it is _exactly_ what you need (i.e. if the key changes or the
//   [`context`](crate::AttributeContext) is in a lesser specificity than what you need, you
//   mutate them accordingly)
//
// Often, you may not have all the information necessary to find the [`AttributeValue`] that you
// would like to update. Ideally, you would use one of the existing accessor methods off
// [`AttributeValue`] with contextual information such as a [`PropId`](crate::Prop),
// a [`ComponentId`](crate::Component)), a parent [`AttributeValue`], a key, etc.
//
// In situations where we do not have minimal information to find the _correct_ [`AttributeValue`]
// from existing accessor queries, we can leveraging existing queries from other structs and write
// new queries for those structs and specific use cases. For example, since most members of the
// [`RootProp`](crate::RootProp) tree are stable across [`SchemaVariants`](crate::SchemaVariant),
// we can use [`Component::root_prop_child_attribute_value_for_component()`](crate::Component::root_prop_child_attribute_value_for_component)
// to find the [`AttributeValue`] whose [`context`](crate::AttributeContext) corresponds to a
// direct child [`Prop`](crate::Prop) of the [`RootProp`](crate::RootProp).

use content_store::{Store, StoreError};
use serde::{Deserialize, Serialize};
use strum::EnumDiscriminants;
use telemetry::prelude::*;
use thiserror::Error;
use tokio::sync::TryLockError;

use crate::change_set_pointer::ChangeSetPointerError;
use crate::workspace_snapshot::content_address::ContentAddress;
use crate::workspace_snapshot::edge_weight::EdgeWeightError;
use crate::workspace_snapshot::node_weight::{NodeWeight, NodeWeightError};
use crate::workspace_snapshot::WorkspaceSnapshotError;
use crate::{pk, DalContext, Timestamp, TransactionsError};

pub mod view;

#[derive(Debug, Error)]
pub enum AttributeValueError {
    #[error("change set error: {0}")]
    ChangeSet(#[from] ChangeSetPointerError),
    #[error("edge weight error: {0}")]
    EdgeWeight(#[from] EdgeWeightError),
    #[error("node weight error: {0}")]
    NodeWeight(#[from] NodeWeightError),
    #[error("store error: {0}")]
    Store(#[from] StoreError),
    #[error("transactions error: {0}")]
    Transactions(#[from] TransactionsError),
    #[error("try lock error: {0}")]
    TryLock(#[from] TryLockError),
    #[error("workspace snapshot error: {0}")]
    WorkspaceSnapshot(#[from] WorkspaceSnapshotError),
}

pub type AttributeValueResult<T> = Result<T, AttributeValueError>;

pk!(AttributeValueId);

#[derive(Deserialize, Serialize, Debug, Clone, PartialEq, Eq)]
pub struct AttributeValue {
    pub id: AttributeValueId,
    #[serde(flatten)]
    pub timestamp: Timestamp,
    /// The unprocessed return value is the "real" result, unprocessed for any other behavior.
    /// This is potentially-maybe-only-kinda-sort-of(?) useful for non-scalar values.
    /// Example: a populated array.
    pub unprocessed_value: Option<serde_json::Value>,
    /// The processed return value.
    /// Example: empty array.
    pub value: Option<serde_json::Value>,
}

#[derive(EnumDiscriminants, Serialize, Deserialize, PartialEq)]
pub enum AttributeValueContent {
    V1(AttributeValueContentV1),
}

#[derive(Debug, Clone, Deserialize, Serialize, PartialEq)]
pub struct AttributeValueContentV1 {
    pub timestamp: Timestamp,
    /// The unprocessed return value is the "real" result, unprocessed for any other behavior.
    /// This is potentially-maybe-only-kinda-sort-of(?) useful for non-scalar values.
    /// Example: a populated array.
    pub unprocessed_value: Option<serde_json::Value>,
    /// The processed return value.
    /// Example: empty array.
    pub value: Option<serde_json::Value>,
}

<<<<<<< HEAD
impl AttributeValue {
    pub fn assemble(id: AttributeValueId, inner: AttributeValueContentV1) -> Self {
        Self {
            id,
            timestamp: inner.timestamp,
            value: inner.value,
            unprocessed_value: inner.unprocessed_value,
=======
    // pub async fn save_index_map(
    //     &self,
    //     ctx: &DalContext,
    //     index_map: IndexMap,
    // ) -> AttributeValueResult<()> {
    // }

    /// Returns the [`serde_json::Value`] within the [`FuncBindingReturnValue`](crate::FuncBindingReturnValue)
    /// corresponding to the field on [`Self`].
    pub async fn get_value(
        &self,
        ctx: &DalContext,
    ) -> AttributeValueResult<Option<serde_json::Value>> {
        match FuncBindingReturnValue::get_by_id(ctx, &self.func_binding_return_value_id).await? {
            Some(func_binding_return_value) => Ok(func_binding_return_value.value().cloned()),
            None => Err(AttributeValueError::MissingFuncBindingReturnValue),
>>>>>>> 4ec62941
        }
    }

    pub fn id(&self) -> AttributeValueId {
        self.id
    }

    pub async fn new(ctx: &DalContext, ordered: bool) -> AttributeValueResult<Self> {
        let content = AttributeValueContentV1 {
            timestamp: Timestamp::now(),
            unprocessed_value: None,
            value: None,
        };
<<<<<<< HEAD
        let hash = ctx
            .content_store()
            .lock()
=======

        let rows = ctx
            .txns()
            .await?
            .pg()
            .query(
                LIST_PAYLOAD_FOR_READ_CONTEXT,
                &[
                    ctx.tenancy(),
                    ctx.visibility(),
                    &context,
                    &schema_variant_id,
                ],
            )
            .await?;
        let mut result = Vec::new();
        for row in rows.into_iter() {
            let func_binding_return_value_json: serde_json::Value = row.try_get("object")?;
            let func_binding_return_value: Option<FuncBindingReturnValue> =
                serde_json::from_value(func_binding_return_value_json)?;

            let prop_json: serde_json::Value = row.try_get("prop_object")?;
            let prop: Prop = serde_json::from_value(prop_json)?;

            let attribute_value_json: serde_json::Value = row.try_get("attribute_value_object")?;
            let attribute_value: AttributeValue = serde_json::from_value(attribute_value_json)?;

            let parent_attribute_value_id: Option<AttributeValueId> =
                row.try_get("parent_attribute_value_id")?;

            result.push(AttributeValuePayload::new(
                prop,
                func_binding_return_value,
                attribute_value,
                parent_attribute_value_id,
            ));
        }
        Ok(result)
    }

    /// This method is similar to [`Self::list_payload_for_read_context()`], but it leverages a
    /// root [`AttributeValueId`](crate::AttributeValue) in order to find payloads at any
    /// root [`Prop`](crate::Prop) corresponding to the provided context and root value.
    ///
    /// Requirements for the [`AttributeReadContext`](crate::AttributeReadContext):
    /// - [`PropId`](crate::Prop) must be set to [`None`]
    /// - Both providers fields must be unset
    pub async fn list_payload_for_read_context_and_root(
        ctx: &DalContext,
        root_attribute_value_id: AttributeValueId,
        context: AttributeReadContext,
    ) -> AttributeValueResult<Vec<AttributeValuePayload>> {
        if context.has_prop_id()
            || !context.has_unset_internal_provider()
            || !context.has_unset_external_provider()
        {
            return Err(AttributeValueError::IncompatibleAttributeReadContext("incompatible attribute read context for query: prop must be empty and providers must be unset"));
        }

        let rows = ctx
            .txns()
            .await?
            .pg()
            .query(
                LIST_PAYLOAD_FOR_READ_CONTEXT_AND_ROOT,
                &[
                    ctx.tenancy(),
                    ctx.visibility(),
                    &context,
                    &root_attribute_value_id,
                ],
            )
            .await?;

        let mut result = Vec::new();
        for row in rows.into_iter() {
            let func_binding_return_value_json: serde_json::Value = row.try_get("object")?;
            let func_binding_return_value: Option<FuncBindingReturnValue> =
                serde_json::from_value(func_binding_return_value_json)?;

            let prop_json: serde_json::Value = row.try_get("prop_object")?;
            let prop: Prop = serde_json::from_value(prop_json)?;

            let attribute_value_json: serde_json::Value = row.try_get("attribute_value_object")?;
            let attribute_value: AttributeValue = serde_json::from_value(attribute_value_json)?;

            let parent_attribute_value_id: Option<AttributeValueId> =
                row.try_get("parent_attribute_value_id")?;

            result.push(AttributeValuePayload::new(
                prop,
                func_binding_return_value,
                attribute_value,
                parent_attribute_value_id,
            ));
        }
        Ok(result)
    }

    /// Update the [`AttributeValue`] for a specific [`AttributeContext`] to the given value. If the
    /// given [`AttributeValue`] is for a different [`AttributeContext`] than the one provided, a
    /// new [`AttributeValue`] will be created for the given [`AttributeContext`].
    ///
    /// By passing in [`None`] as the `value`, the caller is explicitly saying "this value does not
    /// exist here". This is potentially useful for "tombstoning" values that have been inherited
    /// from a less-specific [`AttributeContext`]. For example, if a value has been set for a
    /// [`SchemaVariant`](crate::SchemaVariant), but we do not want that value to exist for a
    /// specific [`Component`](crate::Component), we can update the variant's value to [`None`] in
    /// an [`AttributeContext`] specific to that component.
    ///
    /// This method returns the following:
    /// - the [`Option<serde_json::Value>`] that was passed in
    /// - the updated [`AttributeValueId`](Self)
    pub async fn update_for_context(
        ctx: &DalContext,
        attribute_value_id: AttributeValueId,
        parent_attribute_value_id: Option<AttributeValueId>,
        context: AttributeContext,
        value: Option<serde_json::Value>,
        // TODO: Allow updating the key
        key: Option<String>,
    ) -> AttributeValueResult<(Option<serde_json::Value>, AttributeValueId)> {
        Self::update_for_context_raw(
            ctx,
            attribute_value_id,
            parent_attribute_value_id,
            context,
            value,
            key,
            true,
            true,
        )
        .await
    }

    pub async fn update_for_context_without_propagating_dependent_values(
        ctx: &DalContext,
        attribute_value_id: AttributeValueId,
        parent_attribute_value_id: Option<AttributeValueId>,
        context: AttributeContext,
        value: Option<serde_json::Value>,
        // TODO: Allow updating the key
        key: Option<String>,
    ) -> AttributeValueResult<(Option<serde_json::Value>, AttributeValueId)> {
        Self::update_for_context_raw(
            ctx,
            attribute_value_id,
            parent_attribute_value_id,
            context,
            value,
            key,
            true,
            false,
        )
        .await
    }

    pub async fn update_for_context_without_creating_proxies(
        ctx: &DalContext,
        attribute_value_id: AttributeValueId,
        parent_attribute_value_id: Option<AttributeValueId>,
        context: AttributeContext,
        value: Option<serde_json::Value>,
        // TODO: Allow updating the key
        key: Option<String>,
    ) -> AttributeValueResult<(Option<serde_json::Value>, AttributeValueId)> {
        Self::update_for_context_raw(
            ctx,
            attribute_value_id,
            parent_attribute_value_id,
            context,
            value,
            key,
            false,
            true,
        )
        .await
    }

    #[allow(clippy::too_many_arguments)]
    async fn update_for_context_raw(
        ctx: &DalContext,
        attribute_value_id: AttributeValueId,
        parent_attribute_value_id: Option<AttributeValueId>,
        context: AttributeContext,
        value: Option<serde_json::Value>,
        // TODO: Allow updating the key
        key: Option<String>,
        create_child_proxies: bool,
        propagate_dependent_values: bool,
    ) -> AttributeValueResult<(Option<serde_json::Value>, AttributeValueId)> {
        // TODO(nick,paulo,zack,jacob): ensure we do not _have_ to do this in the future.
        let ctx = &ctx.clone_without_deleted_visibility();

        let row = ctx.txns()
            .await?
            .pg()
            .query_one(
                "SELECT new_attribute_value_id FROM attribute_value_update_for_context_raw_v1($1, $2, $3, $4, $5, $6, $7, $8)",
                &[
                    ctx.tenancy(),
                    ctx.visibility(),
                    &attribute_value_id,
                    &parent_attribute_value_id,
                    &context,
                    &value,
                    &key,
                    &create_child_proxies,
                ],
            ).await?;

        let new_attribute_value_id: AttributeValueId = row.try_get("new_attribute_value_id")?;

        // TODO(fnichol): we might want to fire off a status even at this point, however we've
        // already updated the initial attribute value, so is there much value?

        if propagate_dependent_values && !ctx.no_dependent_values() {
            ctx.enqueue_job(DependentValuesUpdate::new(
                ctx.access_builder(),
                *ctx.visibility(),
                vec![new_attribute_value_id],
            ))
            .await?;
        }

        Ok((value, new_attribute_value_id))
    }

    /// Insert a new value under the parent [`AttributeValue`] in the given [`AttributeContext`]. This is mostly only
    /// useful for adding elements to a [`PropKind::Array`], or to a [`PropKind::Map`]. Updating existing values in an
    /// [`Array`](PropKind::Array), or [`Map`](PropKind::Map), and setting/updating all other [`PropKind`] should be
    /// able to directly use [`update_for_context()`](AttributeValue::update_for_context()), as there will already be an
    /// appropriate [`AttributeValue`] to use. By using this function,
    /// [`update_for_context()`](AttributeValue::update_for_context()) is called after we have created an appropriate
    /// [`AttributeValue`] to use.
    #[instrument(skip_all, level = "debug")]
    pub async fn insert_for_context(
        ctx: &DalContext,
        item_attribute_context: AttributeContext,
        array_or_map_attribute_value_id: AttributeValueId,
        value: Option<serde_json::Value>,
        key: Option<String>,
    ) -> AttributeValueResult<AttributeValueId> {
        Self::insert_for_context_raw(
            ctx,
            item_attribute_context,
            array_or_map_attribute_value_id,
            value,
            key,
            true,
        )
        .await
    }

    #[instrument(skip_all, level = "debug")]
    pub async fn insert_for_context_without_creating_proxies(
        ctx: &DalContext,
        parent_context: AttributeContext,
        parent_attribute_value_id: AttributeValueId,
        value: Option<serde_json::Value>,
        key: Option<String>,
    ) -> AttributeValueResult<AttributeValueId> {
        Self::insert_for_context_raw(
            ctx,
            parent_context,
            parent_attribute_value_id,
            value,
            key,
            false,
        )
        .await
    }

    #[instrument(skip_all, level = "debug")]
    async fn insert_for_context_raw(
        ctx: &DalContext,
        item_attribute_context: AttributeContext,
        array_or_map_attribute_value_id: AttributeValueId,
        value: Option<serde_json::Value>,
        key: Option<String>,
        create_child_proxies: bool,
    ) -> AttributeValueResult<AttributeValueId> {
        let row = ctx.txns().await?.pg().query_one(
            "SELECT new_attribute_value_id FROM attribute_value_insert_for_context_raw_v1($1, $2, $3, $4, $5, $6, $7)",
            &[
                ctx.tenancy(),
                ctx.visibility(),
                &item_attribute_context,
                &array_or_map_attribute_value_id,
                &value,
                &key,
                &create_child_proxies,
            ],
        ).await?;

        let new_attribute_value_id: AttributeValueId = row.try_get("new_attribute_value_id")?;

        if !ctx.no_dependent_values() {
            ctx.enqueue_job(DependentValuesUpdate::new(
                ctx.access_builder(),
                *ctx.visibility(),
                vec![new_attribute_value_id],
            ))
            .await?;
        }

        Ok(new_attribute_value_id)
    }

    #[instrument(skip_all, level = "debug")]
    pub async fn update_parent_index_map(&self, ctx: &DalContext) -> AttributeValueResult<()> {
        let _row = ctx
            .txns()
            .await?
            .pg()
            .query(
                "SELECT attribute_value_update_parent_index_map_v1($1, $2, $3)",
                &[ctx.tenancy(), ctx.visibility(), &self.id],
            )
            .await?;

        Ok(())
    }

    async fn populate_nested_values(
        ctx: &DalContext,
        parent_attribute_value_id: AttributeValueId,
        update_context: AttributeContext,
        unprocessed_value: serde_json::Value,
    ) -> AttributeValueResult<()> {
        let _row = ctx
            .txns()
            .await?
            .pg()
            .query(
                "SELECT attribute_value_populate_nested_values_v1($1, $2, $3, $4, $5)",
                &[
                    ctx.tenancy(),
                    ctx.visibility(),
                    &parent_attribute_value_id,
                    &update_context,
                    &unprocessed_value,
                ],
            )
            .await?;

        Ok(())
    }

    /// Convenience method to determine if this [`AttributeValue`](Self) is for the implicit
    /// [`InternalProvider`](crate::InternalProvider) that represents the "snapshot" of the entire
    /// [`Component`](crate::Component). This means that the [`Prop`](crate::Prop) that the
    /// [`InternalProvider`](crate::InternalProvider) is sourcing its data from does not have a
    /// parent [`Prop`](crate::Prop).
    #[allow(unused)]
    async fn is_for_internal_provider_of_root_prop(
        &mut self,
        ctx: &DalContext,
    ) -> AttributeValueResult<bool> {
        let maybe_row = ctx
            .txns()
            .await?
            .pg()
            .query_opt(
                IS_FOR_INTERNAL_PROVIDER_OF_ROOT_PROP,
                &[&ctx.tenancy(), ctx.visibility(), &self.context],
            )
            .await?;
        if let Some(row) = maybe_row {
            // If we got a row back, that means that we are an AttributeValue for an InternalProvider,
            // and we should have gotten a row back from the query.
            Ok(row.try_get("is_for_root_prop")?)
        } else {
            // If we didn't get a row back, that means that we didn't find an InternalProvider for the
            // InternalProviderId in our AttributeContext. Likely because it is ident_nil_v1, indicating that we're
            // not for an InternalProvider at all.
            Ok(false)
        }
    }

    #[instrument(skip(ctx), level = "debug")]
    pub async fn create_dependent_values(
        ctx: &DalContext,
        attribute_value_ids: &[AttributeValueId],
    ) -> AttributeValueResult<()> {
        ctx.txns()
            .await?
            .pg()
            .execute(
                "SELECT attribute_value_create_new_affected_values_v1($1, $2, $3)",
                &[&ctx.tenancy(), &ctx.visibility(), &attribute_value_ids],
            )
            .await?;
        Ok(())
    }

    /// Returns a [`HashMap`] with key [`AttributeValueId`](Self) and value
    /// [`Vec<AttributeValueId>`](Self) where the keys correspond to [`AttributeValues`](Self) that
    /// are affected (directly and indirectly) by at least one of the provided
    /// [`AttributeValueIds`](Self) having a new value. The [`Vec<AttributeValueId>`](Self)
    /// correspond to the [`AttributeValues`](Self) that the key directly depends on that are also
    /// affected by at least one of the provided [`AttributeValueIds`](Self) having a new value.
    ///
    /// **NOTE**: This has the side effect of **CREATING NEW [`AttributeValues`](Self)**
    /// if this [`AttributeValue`] affects an [`AttributeContext`](crate::AttributeContext) where an
    /// [`AttributePrototype`](crate::AttributePrototype) that uses it didn't already have an
    /// [`AttributeValue`].
    #[instrument(skip(ctx), level = "debug")]
    pub async fn dependent_value_graph(
        ctx: &DalContext,
        attribute_value_ids: &[AttributeValueId],
    ) -> AttributeValueResult<HashMap<AttributeValueId, Vec<AttributeValueId>>> {
        let rows = ctx
            .txns()
            .await?
            .pg()
            .query(
                FETCH_UPDATE_GRAPH_DATA,
                &[&ctx.tenancy(), ctx.visibility(), &attribute_value_ids],
            )
            .instrument(debug_span!("Graph SQL query"))
            .await?;

        let mut result: HashMap<AttributeValueId, Vec<AttributeValueId>> = HashMap::new();
        for row in rows.into_iter() {
            let attr_val_id: AttributeValueId = row.try_get("attribute_value_id")?;
            let dependencies: Vec<AttributeValueId> =
                row.try_get("dependent_attribute_value_ids")?;
            result.insert(attr_val_id, dependencies);
        }

        Ok(result)
    }

    pub async fn vivify_value_and_parent_values(
        &self,
        ctx: &DalContext,
    ) -> AttributeValueResult<AttributeValueId> {
        let row = ctx.txns().await?.pg().query_one(
            "SELECT new_attribute_value_id FROM attribute_value_vivify_value_and_parent_values_raw_v1($1, $2, $3, $4, $5)",
            &[
                ctx.tenancy(),
                ctx.visibility(),
                &self.context,
                &self.id,
                &true
            ]).await?;

        Ok(row.try_get("new_attribute_value_id")?)
    }

    /// Re-evaluates the current `AttributeValue`'s `AttributePrototype` to update the
    /// `FuncBinding`, and `FuncBindingReturnValue`, reflecting the current inputs to
    /// the function.
    ///
    /// If the `AttributeValue` represents the `InternalProvider` for a `Prop` that
    /// does not have a parent `Prop` (this is typically the `InternalProvider` for
    /// the "root" `Prop` of a `SchemaVariant`), then it will also enqueue a
    /// `CodeGeneration` job for the `Component`.
    #[instrument(
    name = "attribute_value.update_from_prototype_function",
    skip_all,
    level = "debug",
    fields(
    attribute_value.id = % self.id,
    change_set_pk = % ctx.visibility().change_set_pk,
    )
    )]
    pub async fn update_from_prototype_function(
        &mut self,
        ctx: &DalContext,
    ) -> AttributeValueResult<()> {
        // Check if this AttributeValue is for an implicit InternalProvider as they have special behavior that doesn't involve
        // AttributePrototype and AttributePrototypeArguments.
        if self
            .context
            .is_least_specific_field_kind_internal_provider()?
        {
            let internal_provider =
                InternalProvider::get_by_id(ctx, &self.context.internal_provider_id())
                    .await?
                    .ok_or_else(|| {
                        AttributeValueError::InternalProviderNotFound(
                            self.context.internal_provider_id(),
                        )
                    })?;
            if internal_provider.is_internal_consumer() {
                // We don't care about the AttributeValue that comes back from implicit_emit, since we should already be
                // operating on an AttributeValue that has the correct AttributeContext, which means that a new one should
                // not need to be created.
                internal_provider
                    .implicit_emit(ctx, self)
                    .await
                    .map_err(|e| AttributeValueError::InternalProvider(e.to_string()))?;

                debug!("InternalProvider is internal consumer");

                return Ok(());
            }
        } else if self.context.is_least_specific_field_kind_prop()? {
            if let Some(parent_attribute_value) = self.parent_attribute_value(ctx).await? {
                parent_attribute_value
                    .vivify_value_and_parent_values(ctx)
                    .await?;
            }
        }

        // The following should handle explicit "normal" Attributes, InternalProviders, and ExternalProviders already.
        let attribute_prototype = self.attribute_prototype(ctx).await?.ok_or_else(|| {
            AttributeValueError::AttributePrototypeNotFound(self.id, *ctx.visibility())
        })?;

        // Note(victor): Secrets should never be passed to functions as arguments directly.
        // We detect if they're set as dependencies and later fetch before functions to execute
        // This is so secret values still trigger the dependent values system,
        // and before functions are only called when necessary
        let mut has_secrets_as_arg = false;
        let mut func_binding_args: HashMap<String, Option<serde_json::Value>> = HashMap::new();
        for mut argument_data in attribute_prototype
            .argument_values(ctx, self.context)
>>>>>>> 4ec62941
            .await
            .add(&AttributeValueContent::V1(content.clone()))?;

        let change_set = ctx.change_set_pointer()?;
        let id = change_set.generate_ulid()?;
        let node_weight =
            NodeWeight::new_content(change_set, id, ContentAddress::AttributeValue(hash))?;
        {
<<<<<<< HEAD
            let mut workspace_snapshot = ctx.workspace_snapshot()?.try_lock()?;
            if ordered {
                workspace_snapshot.add_ordered_node(change_set, node_weight)?;
            } else {
                workspace_snapshot.add_node(node_weight)?;
=======
            Ok(function_return_value) => function_return_value,
            Err(FuncBindingError::FuncBackendResultFailure {
                kind,
                message,
                backend,
            }) => {
                return Err(AttributeValueError::FuncBackendResultFailure {
                    kind,
                    message,
                    backend,
                });
            }
            Err(err) => Err(err)?,
        };

        self.set_func_binding_id(ctx, *func_binding.id()).await?;
        self.set_func_binding_return_value_id(ctx, *func_binding_return_value.id())
            .await?;

        // If the value we just updated was for a Prop, we might have run a function that
        // generates a deep data structure. If the Prop is an Array/Map/Object, then the
        // value should be an empty Array/Map/Object, while the unprocessed value contains
        // the deep data structure.
        if self.context.is_least_specific_field_kind_prop()? {
            let processed_value = match func_binding_return_value.unprocessed_value().cloned() {
                Some(unprocessed_value) => {
                    let prop = Prop::get_by_id(ctx, &self.context.prop_id())
                        .await?
                        .ok_or_else(|| AttributeValueError::PropNotFound(self.context.prop_id()))?;

                    match prop.kind() {
                        PropKind::Object | PropKind::Map => Some(serde_json::json!({})),
                        PropKind::Array => Some(serde_json::json!([])),
                        _ => Some(unprocessed_value),
                    }
                }
                None => None,
>>>>>>> 4ec62941
            };
        }

        Ok(Self::assemble(id.into(), content))
    }

<<<<<<< HEAD
    // TODO(nick): restore attribute value functions from the api.
    // pub async fn attribute_value_update(
    //     &mut self,
    //     ctx: &DalContext,
    //     change_set: &ChangeSetPointer,
    //     attribute_value_id: AttributeValueId,
    //     value: Option<serde_json::Value>,
    // ) -> AttributeValueResult<()> {
    //     self.attribute_value_vivify_value_and_parent_values(ctx, change_set, attribute_value_id)
    //         .await?;
    //     self.attribute_value_set_value(ctx, change_set, attribute_value_id, value.clone())
    //         .await?;
    //     self.attribute_value_populate_nested_values(ctx, change_set, attribute_value_id, value)
    //         .await?;
    //     Ok(())
    // }
    //
    // pub async fn attribute_value_insert(
    //     &mut self,
    //     ctx: &DalContext,
    //     change_set: &ChangeSetPointer,
    //     parent_attribute_value_id: AttributeValueId,
    //     key: Option<String>,
    //     value: Option<serde_json::Value>,
    // ) -> AttributeValueResult<()> {
    //     // Find the array or map prop.
    //     let prop_index = self
    //         .outgoing_targets_for_edge_weight_kind(
    //             parent_attribute_value_id.into(),
    //             EdgeWeightKindDiscriminants::Prop,
    //         )?
    //         .get(0)
    //         .copied()
    //         .ok_or(WorkspaceSnapshotError::AttributeValueMissingPropEdge(
    //             parent_attribute_value_id,
    //         ))?;
    //     let prop_node_weight = match self.get_node_weight(prop_index)?.clone() {
    //         NodeWeight::Prop(inner) => inner,
    //         _ => {
    //             return Err(WorkspaceSnapshotError::NodeWeightMismatch(
    //                 prop_index,
    //                 "NodeWeight::Prop".into(),
    //             ))
    //         }
    //     };
    //
    //     // Ensure it actually is an array or map prop.
    //     if prop_node_weight.kind() != PropKind::Array || prop_node_weight.kind() != PropKind::Map {
    //         return Err(WorkspaceSnapshotError::InsertionForInvalidPropKind(
    //             prop_node_weight.kind(),
    //         ));
    //     }
    //
    //     // Find a singlular child prop for the map or an array prop (i.e. the "element" or "entry" prop").
    //     let prop_id = PropId::from(prop_node_weight.id());
    //     let child_prop_indices = self.outgoing_targets_for_edge_weight_kind(
    //         prop_node_weight.id(),
    //         EdgeWeightKindDiscriminants::Use,
    //     )?;
    //     if child_prop_indices.len() > 1 {
    //         return Err(WorkspaceSnapshotError::PropMoreThanOneChild(prop_id));
    //     }
    //     let element_prop_index = child_prop_indices
    //         .get(0)
    //         .ok_or(WorkspaceSnapshotError::PropMissingElementProp(prop_id))?
    //         .to_owned();
    //     let element_prop_node_weight = match self.get_node_weight(element_prop_index)?.clone() {
    //         NodeWeight::Prop(inner) => inner,
    //         _ => {
    //             return Err(WorkspaceSnapshotError::NodeWeightMismatch(
    //                 element_prop_index,
    //                 "NodeWeight::Prop".into(),
    //             ))
    //         }
    //     };
    //
    //     // Create the "element" attribute value in the array or map alongside an attribute prototype for it.
    //     let (new_attribute_value_node, new_attribute_value_index) = self
    //         .attribute_value_create(
    //             ctx,
    //             change_set,
    //             matches!(
    //                 element_prop_node_weight.kind(),
    //                 PropKind::Map | PropKind::Object | PropKind::Array
    //             ),
    //         )
    //         .await?;
    //     let parent_av_node_index = self.get_node_index_by_id(parent_attribute_value_id.into())?;
    //     self.working_copy()?.add_ordered_edge(
    //         change_set,
    //         parent_av_node_index,
    //         EdgeWeight::new(change_set, EdgeWeightKind::Contain(key))?,
    //         new_attribute_value_index,
    //     )?;
    //     self.working_copy()?.add_edge(
    //         new_attribute_value_index,
    //         EdgeWeight::new(change_set, EdgeWeightKind::Prop)?,
    //         element_prop_index,
    //     )?;
    //     let func_id = self.func_find_intrinsic(IntrinsicFunc::Unset)?;
    //     self.attribute_prototype_create(ctx, change_set, func_id)
    //         .await?;
    //
    //     // The element has been created an inserted. Now, we can update it with the provided value.
    //     self.attribute_value_update(ctx, change_set, new_attribute_value_node.id, value)
    //         .await
    // }
    //
    // async fn attribute_value_vivify_value_and_parent_values(
    //     &mut self,
    //     ctx: &DalContext,
    //     change_set: &ChangeSetPointer,
    //     attribute_value_id: AttributeValueId,
    // ) -> AttributeValueResult<()> {
    //     // determine if the value is for a prop, or for an internal provider. if it is for an
    //     // internal provider we want to find if it is an internal provider for a prop (since we
    //     // want to use the function for that prop kind), or if it is an explicit internal  or
    //     // external provider (and has no prop)
    //
    //     // Values on components have outgoing edges to props or outgoing edges to a provider. Values
    //     // on a schema variant have incoming edges from props or incoming edges from providers
    //     let mut current_attribute_value_id = Some(attribute_value_id);
    //
    //     while let Some(attribute_value_id) = current_attribute_value_id {
    //         let mut maybe_prop_node_index = None;
    //         let mut maybe_provider_node_index = None;
    //
    //         for edge_ref in self.edges_directed(attribute_value_id.into(), Outgoing)? {
    //             if edge_ref.weight().kind() == &EdgeWeightKind::Prop {
    //                 maybe_prop_node_index = Some(edge_ref.target());
    //             }
    //
    //             if edge_ref.weight().kind() == &EdgeWeightKind::Provider {
    //                 maybe_provider_node_index = Some(edge_ref.target());
    //             }
    //         }
    //
    //         if maybe_provider_node_index.is_none() || maybe_prop_node_index.is_none() {
    //             for edge_ref in self.edges_directed(attribute_value_id.into(), Incoming)? {
    //                 if edge_ref.weight().kind() == &EdgeWeightKind::Prop {
    //                     maybe_prop_node_index = Some(edge_ref.source());
    //                 }
    //
    //                 if edge_ref.weight().kind() == &EdgeWeightKind::Provider {
    //                     maybe_provider_node_index = Some(edge_ref.source());
    //                 }
    //             }
    //         }
    //
    //         // This should not be possible.
    //         if maybe_prop_node_index.is_some() && maybe_provider_node_index.is_some() {
    //             return Err(WorkspaceSnapshotError::UnexpectedGraphLayout(
    //                 "found both an provider edge and an prop edge",
    //             ));
    //         }
    //
    //         // We're set on a provider, so we should look up the prop (if any)
    //         if let Some(provider_node_index) = maybe_provider_node_index {
    //             let provider_id = self
    //                 .working_copy()?
    //                 .get_node_weight(provider_node_index)?
    //                 .id();
    //
    //             maybe_prop_node_index = self
    //                 .incoming_sources_for_edge_weight_kind(
    //                     provider_id,
    //                     EdgeWeightKindDiscriminants::Prop,
    //                 )?
    //                 .get(0)
    //                 .copied();
    //         }
    //
    //         let empty_value = match maybe_prop_node_index {
    //             Some(prop_node_index) => {
    //                 match self.working_copy()?.get_node_weight(prop_node_index).map(
    //                     |node_weight| {
    //                         if let NodeWeight::Prop(inner) = node_weight {
    //                             Some(inner.kind())
    //                         } else {
    //                             None
    //                         }
    //                     },
    //                 )? {
    //                     Some(PropKind::Array) => Some(serde_json::json!([])),
    //                     Some(PropKind::Map) | Some(PropKind::Object) => Some(serde_json::json!({})),
    //
    //                     // This means we did not get a prop node weight despite the node index coming
    //                     // from a prop edge
    //                     None => {
    //                         return Err(WorkspaceSnapshotError::NodeWeightMismatch(
    //                             prop_node_index,
    //                             "NodeWeight::Prop".into(),
    //                         ))
    //                     }
    //                     _ => None,
    //                 }
    //             }
    //             None => Some(serde_json::json!({})),
    //         };
    //
    //         let (_, inner) = self
    //             .attribute_value_get_content(ctx, attribute_value_id)
    //             .await?;
    //
    //         // If we have a set value, we don't need to vivify
    //         if inner.value.is_some() {
    //             return Ok(());
    //         } else {
    //             self.attribute_value_set_value(ctx, change_set, attribute_value_id, empty_value)
    //                 .await?;
    //
    //             // This assumes the only incoming contain edge from an attribute value is from
    //             // another attribute value
    //             let maybe_parent_attribute_node_index = self
    //                 .incoming_sources_for_edge_weight_kind(
    //                     attribute_value_id.into(),
    //                     EdgeWeightKindDiscriminants::Contain,
    //                 )?
    //                 .get(0)
    //                 .copied();
    //
    //             if let Some(node_index) = maybe_parent_attribute_node_index {
    //                 current_attribute_value_id = Some(AttributeValueId::from(
    //                     self.get_node_weight(node_index)?.id(),
    //                 ));
    //             } else {
    //                 current_attribute_value_id = None;
    //             }
    //         }
    //     }
    //
    //     Ok(())
    // }
    //
    // async fn create_nested_value(
    //     &mut self,
    //     ctx: &DalContext,
    //     change_set: &ChangeSetPointer,
    //     attribute_value_id: AttributeValueId,
    //     value: Option<serde_json::Value>,
    //     func_id: FuncId,
    //     prop_id: PropId,
    //     key: Option<String>,
    // ) -> AttributeValueResult<AttributeValueId> {
    //     let prop_node_index = self.get_node_index_by_id(prop_id.into())?;
    //     let prop_kind =
    //         if let NodeWeight::Prop(prop_inner) = self.get_node_weight(prop_node_index)? {
    //             prop_inner.kind()
    //         } else {
    //             return Err(WorkspaceSnapshotError::NodeWeightMismatch(
    //                 prop_node_index,
    //                 "NodeWeight::Prop".into(),
    //             ));
    //         };
    //
    //     let (new_attribute_value_node, new_attribute_value_index) =
    //         self.attribute_value_create(ctx, change_set, true).await?;
    //
    //     let parent_av_node_index = self.get_node_index_by_id(attribute_value_id.into())?;
    //     self.working_copy()?.add_ordered_edge(
    //         change_set,
    //         parent_av_node_index,
    //         EdgeWeight::new(change_set, EdgeWeightKind::Contain(key))?,
    //         new_attribute_value_index,
    //     )?;
    //
    //     self.working_copy()?.add_edge(
    //         new_attribute_value_index,
    //         EdgeWeight::new(change_set, EdgeWeightKind::Prop)?,
    //         prop_node_index,
    //     )?;
    //
    //     self.attribute_prototype_create(ctx, change_set, func_id)
    //         .await?;
    //
    //     match prop_kind {
    //         PropKind::Object | PropKind::Map => {
    //             self.attribute_value_set_value(
    //                 ctx,
    //                 change_set,
    //                 attribute_value_id,
    //                 if value.is_some() {
    //                     Some(serde_json::json!({}))
    //                 } else {
    //                     None
    //                 },
    //             )
    //             .await?;
    //         }
    //         PropKind::Array => {
    //             self.attribute_value_set_value(
    //                 ctx,
    //                 change_set,
    //                 attribute_value_id,
    //                 if value.is_some() {
    //                     Some(serde_json::json!([]))
    //                 } else {
    //                     None
    //                 },
    //             )
    //             .await?;
    //         }
    //         _ => {
    //             self.attribute_value_set_value(ctx, change_set, attribute_value_id, value)
    //                 .await?;
    //         }
    //     }
    //
    //     Ok(new_attribute_value_node.id)
    // }
    //
    // pub async fn attribute_value_populate_nested_values(
    //     &mut self,
    //     ctx: &DalContext,
    //     change_set: &ChangeSetPointer,
    //     attribute_value_id: AttributeValueId,
    //     value: Option<serde_json::Value>,
    // ) -> AttributeValueResult<()> {
    //     // Remove child attribute value edges
    //     for attribute_value_target in self.outgoing_targets_for_edge_weight_kind(
    //         attribute_value_id.into(),
    //         EdgeWeightKindDiscriminants::Contain,
    //     )? {
    //         let current_node_index = self.get_node_index_by_id(attribute_value_id.into())?;
    //         self.working_copy()?.remove_edge(
    //             change_set,
    //             current_node_index,
    //             attribute_value_target,
    //             EdgeWeightKindDiscriminants::Contain,
    //         )?;
    //     }
    //
    //     let mut work_queue = VecDeque::from([(attribute_value_id, value)]);
    //
    //     let unset_func_id = self.func_find_intrinsic(IntrinsicFunc::Unset)?;
    //
    //     while let Some((attribute_value_id, maybe_value)) = work_queue.pop_front() {
    //         // We're only looking for props on outgoing edges because we're assuming this will only be used for
    //         // attribute values on components. For default values at the schema variant level, we're
    //         // planning to add a "const arg" node that contains the default input for the function that
    //         // sets the value on the prototype
    //         let prop_node_index = self
    //             .outgoing_targets_for_edge_weight_kind(
    //                 attribute_value_id.into(),
    //                 EdgeWeightKindDiscriminants::Prop,
    //             )?
    //             .get(0)
    //             .copied()
    //             .ok_or(WorkspaceSnapshotError::AttributeValueMissingPropEdge(
    //                 attribute_value_id,
    //             ))?;
    //
    //         let (prop_kind, prop_id) =
    //             if let NodeWeight::Prop(prop_inner) = self.get_node_weight(prop_node_index)? {
    //                 (prop_inner.kind(), PropId::from(prop_inner.id()))
    //             } else {
    //                 return Err(WorkspaceSnapshotError::NodeWeightMismatch(
    //                     prop_node_index,
    //                     "NodeWeight::Prop".into(),
    //                 ));
    //             };
    //
    //         match prop_kind {
    //             PropKind::Object => {
    //                 let maybe_object_map = match maybe_value {
    //                     Some(serde_json::Value::Object(map)) => Some(map),
    //                     Some(value) => {
    //                         return Err(WorkspaceSnapshotError::TypeMismatch(
    //                             prop_kind,
    //                             serde_value_to_string_type(&value),
    //                         ));
    //                     }
    //                     None => None,
    //                 };
    //
    //                 let child_prop_indexes = self.outgoing_targets_for_edge_weight_kind(
    //                     prop_id.into(),
    //                     EdgeWeightKindDiscriminants::Use,
    //                 )?;
    //
    //                 let mut prop_map = HashMap::new();
    //                 for node_index in child_prop_indexes {
    //                     if let NodeWeight::Prop(prop_inner) = self.get_node_weight(node_index)? {
    //                         prop_map.insert(
    //                             prop_inner.name().to_string(),
    //                             (prop_inner.id(), prop_inner.kind()),
    //                         );
    //                     }
    //                 }
    //
    //                 // Remove keys from our value if there is no corresponding child prop
    //                 let maybe_object_map = maybe_object_map.map(|mut map| {
    //                     map.retain(|k, _| prop_map.contains_key(k));
    //                     map
    //                 });
    //
    //                 for (key, (prop_id, prop_kind)) in prop_map.into_iter() {
    //                     let field_value = maybe_object_map
    //                         .as_ref()
    //                         .and_then(|map| map.get(&key).cloned());
    //
    //                     let new_attribute_value_id = self
    //                         .create_nested_value(
    //                             ctx,
    //                             change_set,
    //                             attribute_value_id,
    //                             field_value.clone(),
    //                             unset_func_id,
    //                             PropId::from(prop_id),
    //                             None,
    //                         )
    //                         .await?;
    //
    //                     match prop_kind {
    //                         PropKind::Array | PropKind::Map => {
    //                             if field_value.is_some() {
    //                                 work_queue.push_back((new_attribute_value_id, field_value));
    //                             }
    //                         }
    //                         PropKind::Object => {
    //                             work_queue.push_back((new_attribute_value_id, field_value));
    //                         }
    //                         _ => {}
    //                     }
    //                 }
    //             }
    //             PropKind::Array => {
    //                 let array_items = match maybe_value {
    //                     Some(serde_json::Value::Array(array)) => {
    //                         if array.is_empty() {
    //                             continue;
    //                         }
    //                         array
    //                     }
    //                     Some(value) => {
    //                         return Err(WorkspaceSnapshotError::TypeMismatch(
    //                             prop_kind,
    //                             serde_value_to_string_type(&value),
    //                         ));
    //                     }
    //                     None => continue,
    //                 };
    //
    //                 // find the child element prop
    //                 let child_props = self.outgoing_targets_for_edge_weight_kind(
    //                     prop_id.into(),
    //                     EdgeWeightKindDiscriminants::Use,
    //                 )?;
    //
    //                 if child_props.len() > 1 {
    //                     return Err(WorkspaceSnapshotError::PropMoreThanOneChild(prop_id));
    //                 }
    //
    //                 let element_prop_index = child_props
    //                     .get(0)
    //                     .ok_or(WorkspaceSnapshotError::PropMissingElementProp(prop_id))?
    //                     .to_owned();
    //
    //                 let (element_prop_id, element_prop_kind) =
    //                     match self.get_node_weight(element_prop_index)? {
    //                         NodeWeight::Prop(prop_inner) => (prop_inner.id(), prop_inner.kind()),
    //                         _ => {
    //                             return Err(WorkspaceSnapshotError::NodeWeightMismatch(
    //                                 element_prop_index,
    //                                 "NodeWeight::Prop".into(),
    //                             ))
    //                         }
    //                     };
    //
    //                 for array_item in array_items {
    //                     // TODO: should we type check the values here against the element prop?
    //                     let array_item_value = Some(array_item);
    //                     let new_attribute_value_id = self
    //                         .create_nested_value(
    //                             ctx,
    //                             change_set,
    //                             attribute_value_id,
    //                             array_item_value.clone(),
    //                             unset_func_id,
    //                             PropId::from(element_prop_id),
    //                             None,
    //                         )
    //                         .await?;
    //
    //                     match element_prop_kind {
    //                         PropKind::Array | PropKind::Map => {
    //                             if array_item_value.is_some() {
    //                                 work_queue
    //                                     .push_back((new_attribute_value_id, array_item_value));
    //                             }
    //                         }
    //                         PropKind::Object => {
    //                             work_queue.push_back((new_attribute_value_id, array_item_value));
    //                         }
    //                         _ => {}
    //                     }
    //                 }
    //             }
    //             PropKind::Map => {
    //                 let map_map = match maybe_value {
    //                     Some(serde_json::Value::Object(map)) => {
    //                         if map.is_empty() {
    //                             continue;
    //                         }
    //                         map
    //                     }
    //                     Some(value) => {
    //                         return Err(WorkspaceSnapshotError::TypeMismatch(
    //                             prop_kind,
    //                             serde_value_to_string_type(&value),
    //                         ));
    //                     }
    //                     None => continue,
    //                 };
    //
    //                 // find the child element prop
    //                 let child_props = self.outgoing_targets_for_edge_weight_kind(
    //                     prop_id.into(),
    //                     EdgeWeightKindDiscriminants::Use,
    //                 )?;
    //
    //                 if child_props.len() > 1 {
    //                     return Err(WorkspaceSnapshotError::PropMoreThanOneChild(prop_id));
    //                 }
    //
    //                 let element_prop_index = child_props
    //                     .get(0)
    //                     .ok_or(WorkspaceSnapshotError::PropMissingElementProp(prop_id))?
    //                     .to_owned();
    //
    //                 let (element_prop_id, element_prop_kind) =
    //                     match self.get_node_weight(element_prop_index)? {
    //                         NodeWeight::Prop(prop_inner) => (prop_inner.id(), prop_inner.kind()),
    //                         _ => {
    //                             return Err(WorkspaceSnapshotError::NodeWeightMismatch(
    //                                 element_prop_index,
    //                                 "NodeWeight::Prop".into(),
    //                             ))
    //                         }
    //                     };
    //
    //                 for (key, value) in map_map.into_iter() {
    //                     let value = Some(value);
    //                     let new_attribute_value_id = self
    //                         .create_nested_value(
    //                             ctx,
    //                             change_set,
    //                             attribute_value_id,
    //                             value.clone(),
    //                             unset_func_id,
    //                             PropId::from(element_prop_id),
    //                             Some(key),
    //                         )
    //                         .await?;
    //
    //                     match element_prop_kind {
    //                         PropKind::Array | PropKind::Map => {
    //                             if value.is_some() {
    //                                 work_queue.push_back((new_attribute_value_id, value));
    //                             }
    //                         }
    //                         PropKind::Object => {
    //                             work_queue.push_back((new_attribute_value_id, value));
    //                         }
    //                         _ => {}
    //                     }
    //                 }
    //             }
    //             _ => {}
    //         }
    //     }
    //
    //     Ok(())
    // }
    //
    // async fn attribute_value_set_value(
    //     &mut self,
    //     ctx: &DalContext,
    //     change_set: &ChangeSetPointer,
    //     attribute_value_id: AttributeValueId,
    //     value: Option<serde_json::Value>,
    // ) -> AttributeValueResult<()> {
    //     let mut maybe_prop_node_index = None;
    //     let mut maybe_prototype_node_index = None;
    //     let mut prop_direction = Outgoing;
    //     for edge_ref in self.edges_directed(attribute_value_id.into(), Outgoing)? {
    //         if edge_ref.weight().kind() == &EdgeWeightKind::Prop {
    //             maybe_prop_node_index = Some(edge_ref.target());
    //             prop_direction = Outgoing;
    //         }
    //         if edge_ref.weight().kind() == &EdgeWeightKind::Prototype {
    //             maybe_prototype_node_index = Some(edge_ref.target());
    //         }
    //     }
    //
    //     let prototype_node_index = maybe_prototype_node_index.ok_or(
    //         WorkspaceSnapshotError::AttributeValueMissingPrototype(attribute_value_id),
    //     )?;
    //
    //     let prototype_id = AttributePrototypeId::from(
    //         self.working_copy()?
    //             .get_node_weight(prototype_node_index)?
    //             .id(),
    //     );
    //
    //     if maybe_prop_node_index.is_none() {
    //         for edge_ref in self.edges_directed(attribute_value_id.into(), Incoming)? {
    //             if edge_ref.weight().kind() == &EdgeWeightKind::Prop {
    //                 maybe_prop_node_index = Some(edge_ref.target());
    //                 prop_direction = Incoming;
    //             }
    //         }
    //     }
    //
    //     let intrinsic_func = match maybe_prop_node_index {
    //         Some(prop_node_index) => {
    //             if let NodeWeight::Prop(prop_inner) =
    //                 self.working_copy()?.get_node_weight(prop_node_index)?
    //             {
    //                 // None for the value means there is no value, so we use unset, but if it's a
    //                 // literal serde_json::Value::Null it means the value is set, but to null
    //                 if value.is_none() {
    //                     IntrinsicFunc::Unset
    //                 } else {
    //                     match prop_inner.kind() {
    //                         PropKind::Array => IntrinsicFunc::SetArray,
    //                         PropKind::Boolean => IntrinsicFunc::SetBoolean,
    //                         PropKind::Integer => IntrinsicFunc::SetInteger,
    //                         PropKind::Map => IntrinsicFunc::SetMap,
    //                         PropKind::Object => IntrinsicFunc::SetObject,
    //                         PropKind::String => IntrinsicFunc::SetString,
    //                     }
    //                 }
    //             } else {
    //                 Err(WorkspaceSnapshotGraphError::NodeWeightNotFound)?
    //             }
    //         }
    //         None => match value {
    //             None | Some(serde_json::Value::Null) => IntrinsicFunc::Unset,
    //             Some(serde_json::Value::Array(_)) => IntrinsicFunc::SetArray,
    //             Some(serde_json::Value::Bool(_)) => IntrinsicFunc::SetBoolean,
    //             Some(serde_json::Value::Number(_)) => IntrinsicFunc::SetInteger,
    //             Some(serde_json::Value::Object(_)) => IntrinsicFunc::SetObject,
    //             Some(serde_json::Value::String(_)) => IntrinsicFunc::SetString,
    //         },
    //     };
    //
    //     let func_id = self.func_find_intrinsic(intrinsic_func)?;
    //
    //     // If we have a prop, then we need to know if the edge to it was incoming or outgoing (found
    //     // above). If the edge is outgoing, we need to break the link from the value to the prototype
    //     // and create a new one. If the edge is incoming, we need to update the prototype directly.
    //     if maybe_prop_node_index.is_some() {
    //         match prop_direction {
    //             Direction::Outgoing => {
    //                 let attribute_value_node_idx = self
    //                     .working_copy()?
    //                     .get_node_index_by_id(attribute_value_id.into())?;
    //
    //                 self.working_copy()?.remove_edge(
    //                     change_set,
    //                     attribute_value_node_idx,
    //                     prototype_node_index,
    //                     EdgeWeightKindDiscriminants::Use,
    //                 )?;
    //
    //                 self.attribute_prototype_create(ctx, change_set, func_id)
    //                     .await?;
    //             }
    //             Direction::Incoming => {
    //                 self.attribute_prototype_update_func(change_set, prototype_id, func_id)?;
    //             }
    //         }
    //     }
    //
    //     let processed = match &value {
    //         Some(serde_json::Value::Object(_)) => Some(serde_json::json![{}]),
    //         Some(serde_json::Value::Array(_)) => Some(serde_json::json![[]]),
    //         value => value.to_owned(),
    //     };
    //     self.attribute_value_set_real_values(ctx, change_set, attribute_value_id, processed, value)
    //         .await?;
    //     Ok(())
    // }
    //
    // async fn attribute_value_get_content(
    //     &mut self,
    //     ctx: &DalContext,
    //     attribute_value_id: AttributeValueId,
    // ) -> AttributeValueResult<(ContentHash, AttributeValueContentV1)> {
    //     let id: Ulid = attribute_value_id.into();
    //     let node_index = self.working_copy()?.get_node_index_by_id(id)?;
    //     let node_weight = self.working_copy()?.get_node_weight(node_index)?;
    //     let hash = node_weight.content_hash();
    //
    //     let content: AttributeValueContent = ctx
    //         .content_store()
    //         .lock()
    //         .await
    //         .get(&hash)
    //         .await?
    //         .ok_or(WorkspaceSnapshotError::MissingContentFromStore(id))?;
    //
    //     // NOTE(nick,jacob,zack): if we had a v2, then there would be migration logic here.
    //     let AttributeValueContent::V1(inner) = content;
    //
    //     Ok((hash, inner))
    // }
    //
    // async fn attribute_value_set_real_values(
    //     &mut self,
    //     ctx: &DalContext,
    //     change_set: &ChangeSetPointer,
    //     attribute_value_id: AttributeValueId,
    //     value: Option<serde_json::Value>,
    //     unprocessed_value: Option<serde_json::Value>,
    // ) -> AttributeValueResult<AttributeValue> {
    //     let (_, inner) = self
    //         .attribute_value_get_content(ctx, attribute_value_id)
    //         .await?;
    //     let mut attribute_value = AttributeValue::assemble(attribute_value_id, &inner);
    //
    //     attribute_value.value = value;
    //     attribute_value.unprocessed_value = unprocessed_value;
    //
    //     let updated = AttributeValueContentV1::from(attribute_value.to_owned());
    //     let hash = ctx
    //         .content_store()
    //         .lock()
    //         .await
    //         .add(&AttributeValueContent::V1(updated))?;
    //
    //     self.working_copy()?
    //         .update_content(change_set, attribute_value_id.into(), hash)?;
    //
    //     Ok(attribute_value)
    // }
=======
    pub async fn populate_child_proxies_for_value(
        &self,
        ctx: &DalContext,
        less_specific_attribute_value_id: AttributeValueId,
        more_specific_context: AttributeContext,
    ) -> AttributeValueResult<Option<Vec<AttributeValueId>>> {
        let row = ctx.txns().await?.pg().query_one(
            "SELECT new_proxy_value_ids FROM attribute_value_populate_child_proxies_for_value_v1($1, $2, $3, $4, $5)",
            &[
                ctx.tenancy(),
                ctx.visibility(),
                &less_specific_attribute_value_id,
                &more_specific_context,
                self.id(),
            ],
        ).await?;

        // Are we part of a map or array? Be sure to update the index map
        if self.key.is_some() {
            ctx.txns()
                .await?
                .pg()
                .query_opt(
                    "SELECT * FROM attribute_value_update_parent_index_map_v1($1, $2, $3)",
                    &[ctx.tenancy(), ctx.visibility(), self.id()],
                )
                .await?;
        }

        Ok(row.try_get("new_proxy_value_ids")?)
    }
>>>>>>> 4ec62941
}

// impl AttributeValue {
//     standard_model_accessor!(
//         proxy_for_attribute_value_id,
//         Option<Pk(AttributeValueId)>,
//         AttributeValueResult
//     );
//     standard_model_accessor!(sealed_proxy, bool, AttributeValueResult);
//     standard_model_accessor!(func_binding_id, Pk(FuncBindingId), AttributeValueResult);
//     standard_model_accessor!(
//         func_binding_return_value_id,
//         Pk(FuncBindingReturnValueId),
//         AttributeValueResult
//     );
//     standard_model_accessor!(index_map, Option<IndexMap>, AttributeValueResult);
//     standard_model_accessor!(key, Option<String>, AttributeValueResult);

//     standard_model_belongs_to!(
//         lookup_fn: parent_attribute_value,
//         set_fn: set_parent_attribute_value_unchecked,
//         unset_fn: unset_parent_attribute_value,
//         table: "attribute_value_belongs_to_attribute_value",
//         model_table: "attribute_values",
//         belongs_to_id: AttributeValueId,
//         returns: AttributeValue,
//         result: AttributeValueResult,
//     );

//     standard_model_has_many!(
//         lookup_fn: child_attribute_values,
//         table: "attribute_value_belongs_to_attribute_value",
//         model_table: "attribute_values",
//         returns: AttributeValue,
//         result: AttributeValueResult,
//     );

//     standard_model_belongs_to!(
//         lookup_fn: attribute_prototype,
//         set_fn: set_attribute_prototype,
//         unset_fn: unset_attribute_prototype,
//         table: "attribute_value_belongs_to_attribute_prototype",
//         model_table: "attribute_prototypes",
//         belongs_to_id: AttributePrototypeId,
//         returns: AttributePrototype,
//         result: AttributeValueResult,
//     );

//     pub fn index_map_mut(&mut self) -> Option<&mut IndexMap> {
//         self.index_map.as_mut()
//     }

//     /// Returns the *unprocessed* [`serde_json::Value`] within the [`FuncBindingReturnValue`](crate::FuncBindingReturnValue)
//     /// corresponding to the field on [`Self`].
//     pub async fn get_unprocessed_value(
//         &self,
//         ctx: &DalContext,
//     ) -> AttributeValueResult<Option<serde_json::Value>> {
//         match FuncBindingReturnValue::get_by_id(ctx, &self.func_binding_return_value_id).await? {
//             Some(func_binding_return_value) => {
//                 Ok(func_binding_return_value.unprocessed_value().cloned())
//             }
//             None => Err(AttributeValueError::MissingFuncBindingReturnValue),
//         }
//     }

//     /// Returns the [`serde_json::Value`] within the [`FuncBindingReturnValue`](crate::FuncBindingReturnValue)
//     /// corresponding to the field on [`Self`].
//     pub async fn get_value(
//         &self,
//         ctx: &DalContext,
//     ) -> AttributeValueResult<Option<serde_json::Value>> {
//         match FuncBindingReturnValue::get_by_id(ctx, &self.func_binding_return_value_id).await? {
//             Some(func_binding_return_value) => Ok(func_binding_return_value.value().cloned()),
//             None => Err(AttributeValueError::MissingFuncBindingReturnValue),
//         }
//     }

//     pub async fn update_stored_index_map(&self, ctx: &DalContext) -> AttributeValueResult<()> {
//         standard_model::update(
//             ctx,
//             "attribute_values",
//             "index_map",
//             self.id(),
//             &self.index_map,
//             TypeHint::JsonB,
//         )
//         .await?;
//         Ok(())
//     }

//     /// Returns a list of child [`AttributeValues`](crate::AttributeValue) for a given
//     /// [`AttributeValue`] and [`AttributeReadContext`](crate::AttributeReadContext).
//     pub async fn child_attribute_values_for_context(
//         ctx: &DalContext,
//         attribute_value_id: AttributeValueId,
//         attribute_read_context: AttributeReadContext,
//     ) -> AttributeValueResult<Vec<Self>> {
//         let rows = ctx
//             .txns()
//             .await?
//             .pg()
//             .query(
//                 CHILD_ATTRIBUTE_VALUES_FOR_CONTEXT,
//                 &[
//                     ctx.tenancy(),
//                     ctx.visibility(),
//                     &attribute_value_id,
//                     &attribute_read_context,
//                 ],
//             )
//             .await?;

//         Ok(standard_model::objects_from_rows(rows)?)
//     }

//     pub async fn find_with_parent_and_prototype_for_context(
//         ctx: &DalContext,
//         parent_attribute_value_id: Option<AttributeValueId>,
//         attribute_prototype_id: AttributePrototypeId,
//         context: AttributeContext,
//     ) -> AttributeValueResult<Option<Self>> {
//         let row = ctx
//             .txns()
//             .await?
//             .pg()
//             .query_opt(
//                 FIND_WITH_PARENT_AND_PROTOTYPE_FOR_CONTEXT,
//                 &[
//                     ctx.tenancy(),
//                     ctx.visibility(),
//                     &context,
//                     &attribute_prototype_id,
//                     &parent_attribute_value_id,
//                 ],
//             )
//             .await?;

//         Ok(standard_model::option_object_from_row(row)?)
//     }

//     /// Find [`Self`] with a given parent value and key.
//     pub async fn find_with_parent_and_key_for_context(
//         ctx: &DalContext,
//         parent_attribute_value_id: Option<AttributeValueId>,
//         key: Option<String>,
//         context: AttributeReadContext,
//     ) -> AttributeValueResult<Option<Self>> {
//         let row = ctx
//             .txns()
//             .await?
//             .pg()
//             .query_opt(
//                 FIND_WITH_PARENT_AND_KEY_FOR_CONTEXT,
//                 &[
//                     ctx.tenancy(),
//                     ctx.visibility(),
//                     &context,
//                     &parent_attribute_value_id,
//                     &key,
//                 ],
//             )
//             .await?;

//         Ok(standard_model::option_object_from_row(row)?)
//     }

//     /// List [`AttributeValues`](crate::AttributeValue) for a provided
//     /// [`AttributeReadContext`](crate::AttributeReadContext).
//     ///
//     /// If you only anticipate one result to be returned and have an
//     /// [`AttributeReadContext`](crate::AttributeReadContext)
//     /// that is also a valid [`AttributeContext`](crate::AttributeContext), then you should use
//     /// [`Self::find_for_context()`] instead of this method.
//     ///
//     /// This does _not_ work for maps and arrays, barring the _first_ instance of the array or map
//     /// object themselves! For those objects, please use
//     /// [`Self::find_with_parent_and_key_for_context()`].
//     pub async fn list_for_context(
//         ctx: &DalContext,
//         context: AttributeReadContext,
//     ) -> AttributeValueResult<Vec<Self>> {
//         let rows = ctx
//             .txns()
//             .await?
//             .pg()
//             .query(
//                 LIST_FOR_CONTEXT,
//                 &[ctx.tenancy(), ctx.visibility(), &context],
//             )
//             .await?;
//         Ok(standard_model::objects_from_rows(rows)?)
//     }

//     /// Find one [`AttributeValue`](crate::AttributeValue) for a provided
//     /// [`AttributeReadContext`](crate::AttributeReadContext).
//     ///
//     /// This is a modified version of [`Self::list_for_context()`] that requires an
//     /// [`AttributeReadContext`](crate::AttributeReadContext)
//     /// that is also a valid [`AttributeContext`](crate::AttributeContext) _and_ "pops" the first
//     /// row off the rows found (which are sorted from most to least specific). Thus, the "popped"
//     /// row will corresponding to the most specific [`AttributeValue`] found.
//     ///
//     /// This does _not_ work for maps and arrays, barring the _first_ instance of the array or map
//     /// object themselves! For those objects, please use
//     /// [`Self::find_with_parent_and_key_for_context()`].
//     pub async fn find_for_context(
//         ctx: &DalContext,
//         context: AttributeReadContext,
//     ) -> AttributeValueResult<Option<Self>> {
//         AttributeContextBuilder::from(context).to_context()?;
//         let mut rows = ctx
//             .txns()
//             .await?
//             .pg()
//             .query(
//                 LIST_FOR_CONTEXT,
//                 &[ctx.tenancy(), ctx.visibility(), &context],
//             )
//             .await?;
//         let maybe_row = rows.pop();
//         Ok(standard_model::option_object_from_row(maybe_row)?)
//     }

//     /// Return the [`Prop`] that the [`AttributeValueId`] belongs to,
//     /// following the relationship through [`AttributePrototype`].
//     pub async fn find_prop_for_value(
//         ctx: &DalContext,
//         attribute_value_id: AttributeValueId,
//     ) -> AttributeValueResult<Prop> {
//         let row = ctx
//             .txns()
//             .await?
//             .pg()
//             .query_one(
//                 FIND_PROP_FOR_VALUE,
//                 &[ctx.tenancy(), ctx.visibility(), &attribute_value_id],
//             )
//             .await?;

//         Ok(standard_model::object_from_row(row)?)
//     }

//     /// List [`AttributeValuePayloads`](AttributeValuePayload) for a given
//     /// [`context`](crate::AttributeReadContext), which must specify a
//     /// [`ComponentId`](crate::Component).
//     pub async fn list_payload_for_read_context(
//         ctx: &DalContext,
//         context: AttributeReadContext,
//     ) -> AttributeValueResult<Vec<AttributeValuePayload>> {
//         let schema_variant_id = match context.component_id {
//             Some(component_id) if component_id != ComponentId::NONE => {
//                 let component = Component::get_by_id(ctx, &component_id)
//                     .await?
//                     .ok_or(AttributeValueError::ComponentNotFoundById(component_id))?;
//                 let schema_variant = component
//                     .schema_variant(ctx)
//                     .await
//                     .map_err(|e| AttributeValueError::Component(e.to_string()))?
//                     .ok_or(AttributeValueError::SchemaVariantNotFoundForComponent(
//                         component_id,
//                     ))?;
//                 *schema_variant.id()
//             }
//             _ => {
//                 return Err(AttributeValueError::MissingComponentInReadContext(context));
//             }
//         };

//         let rows = ctx
//             .txns()
//             .await?
//             .pg()
//             .query(
//                 LIST_PAYLOAD_FOR_READ_CONTEXT,
//                 &[
//                     ctx.tenancy(),
//                     ctx.visibility(),
//                     &context,
//                     &schema_variant_id,
//                 ],
//             )
//             .await?;
//         let mut result = Vec::new();
//         for row in rows.into_iter() {
//             let func_binding_return_value_json: serde_json::Value = row.try_get("object")?;
//             let func_binding_return_value: Option<FuncBindingReturnValue> =
//                 serde_json::from_value(func_binding_return_value_json)?;

//             let prop_json: serde_json::Value = row.try_get("prop_object")?;
//             let prop: Prop = serde_json::from_value(prop_json)?;

//             let attribute_value_json: serde_json::Value = row.try_get("attribute_value_object")?;
//             let attribute_value: AttributeValue = serde_json::from_value(attribute_value_json)?;

//             let parent_attribute_value_id: Option<AttributeValueId> =
//                 row.try_get("parent_attribute_value_id")?;

//             result.push(AttributeValuePayload::new(
//                 prop,
//                 func_binding_return_value,
//                 attribute_value,
//                 parent_attribute_value_id,
//             ));
//         }
//         Ok(result)
//     }

//     /// This method is similar to [`Self::list_payload_for_read_context()`], but it leverages a
//     /// root [`AttributeValueId`](crate::AttributeValue) in order to find payloads at any
//     /// root [`Prop`](crate::Prop) corresponding to the provided context and root value.
//     ///
//     /// Requirements for the [`AttributeReadContext`](crate::AttributeReadContext):
//     /// - [`PropId`](crate::Prop) must be set to [`None`]
//     /// - Both providers fields must be unset
//     pub async fn list_payload_for_read_context_and_root(
//         ctx: &DalContext,
//         root_attribute_value_id: AttributeValueId,
//         context: AttributeReadContext,
//     ) -> AttributeValueResult<Vec<AttributeValuePayload>> {
//         if context.has_prop_id()
//             || !context.has_unset_internal_provider()
//             || !context.has_unset_external_provider()
//         {
//             return Err(AttributeValueError::IncompatibleAttributeReadContext("incompatible attribute read context for query: prop must be empty and providers must be unset"));
//         }

//         let rows = ctx
//             .txns()
//             .await?
//             .pg()
//             .query(
//                 LIST_PAYLOAD_FOR_READ_CONTEXT_AND_ROOT,
//                 &[
//                     ctx.tenancy(),
//                     ctx.visibility(),
//                     &context,
//                     &root_attribute_value_id,
//                 ],
//             )
//             .await?;

//         let mut result = Vec::new();
//         for row in rows.into_iter() {
//             let func_binding_return_value_json: serde_json::Value = row.try_get("object")?;
//             let func_binding_return_value: Option<FuncBindingReturnValue> =
//                 serde_json::from_value(func_binding_return_value_json)?;

//             let prop_json: serde_json::Value = row.try_get("prop_object")?;
//             let prop: Prop = serde_json::from_value(prop_json)?;

//             let attribute_value_json: serde_json::Value = row.try_get("attribute_value_object")?;
//             let attribute_value: AttributeValue = serde_json::from_value(attribute_value_json)?;

//             let parent_attribute_value_id: Option<AttributeValueId> =
//                 row.try_get("parent_attribute_value_id")?;

//             result.push(AttributeValuePayload::new(
//                 prop,
//                 func_binding_return_value,
//                 attribute_value,
//                 parent_attribute_value_id,
//             ));
//         }
//         Ok(result)
//     }

//     /// Update the [`AttributeValue`] for a specific [`AttributeContext`] to the given value. If the
//     /// given [`AttributeValue`] is for a different [`AttributeContext`] than the one provided, a
//     /// new [`AttributeValue`] will be created for the given [`AttributeContext`].
//     ///
//     /// By passing in [`None`] as the `value`, the caller is explicitly saying "this value does not
//     /// exist here". This is potentially useful for "tombstoning" values that have been inherited
//     /// from a less-specific [`AttributeContext`]. For example, if a value has been set for a
//     /// [`SchemaVariant`](crate::SchemaVariant), but we do not want that value to exist for a
//     /// specific [`Component`](crate::Component), we can update the variant's value to [`None`] in
//     /// an [`AttributeContext`] specific to that component.
//     ///
//     /// This method returns the following:
//     /// - the [`Option<serde_json::Value>`] that was passed in
//     /// - the updated [`AttributeValueId`](Self)
//     pub async fn update_for_context(
//         ctx: &DalContext,
//         attribute_value_id: AttributeValueId,
//         parent_attribute_value_id: Option<AttributeValueId>,
//         context: AttributeContext,
//         value: Option<serde_json::Value>,
//         // TODO: Allow updating the key
//         key: Option<String>,
//     ) -> AttributeValueResult<(Option<serde_json::Value>, AttributeValueId)> {
//         Self::update_for_context_raw(
//             ctx,
//             attribute_value_id,
//             parent_attribute_value_id,
//             context,
//             value,
//             key,
//             true,
//             true,
//         )
//         .await
//     }

//     pub async fn update_for_context_without_propagating_dependent_values(
//         ctx: &DalContext,
//         attribute_value_id: AttributeValueId,
//         parent_attribute_value_id: Option<AttributeValueId>,
//         context: AttributeContext,
//         value: Option<serde_json::Value>,
//         // TODO: Allow updating the key
//         key: Option<String>,
//     ) -> AttributeValueResult<(Option<serde_json::Value>, AttributeValueId)> {
//         Self::update_for_context_raw(
//             ctx,
//             attribute_value_id,
//             parent_attribute_value_id,
//             context,
//             value,
//             key,
//             true,
//             false,
//         )
//         .await
//     }

//     pub async fn update_for_context_without_creating_proxies(
//         ctx: &DalContext,
//         attribute_value_id: AttributeValueId,
//         parent_attribute_value_id: Option<AttributeValueId>,
//         context: AttributeContext,
//         value: Option<serde_json::Value>,
//         // TODO: Allow updating the key
//         key: Option<String>,
//     ) -> AttributeValueResult<(Option<serde_json::Value>, AttributeValueId)> {
//         Self::update_for_context_raw(
//             ctx,
//             attribute_value_id,
//             parent_attribute_value_id,
//             context,
//             value,
//             key,
//             false,
//             true,
//         )
//         .await
//     }

//     #[allow(clippy::too_many_arguments)]
//     async fn update_for_context_raw(
//         ctx: &DalContext,
//         attribute_value_id: AttributeValueId,
//         parent_attribute_value_id: Option<AttributeValueId>,
//         context: AttributeContext,
//         value: Option<serde_json::Value>,
//         // TODO: Allow updating the key
//         key: Option<String>,
//         create_child_proxies: bool,
//         propagate_dependent_values: bool,
//     ) -> AttributeValueResult<(Option<serde_json::Value>, AttributeValueId)> {
//         // TODO(nick,paulo,zack,jacob): ensure we do not _have_ to do this in the future.
//         let ctx = &ctx.clone_without_deleted_visibility();

//         let row = ctx.txns()
//             .await?
//             .pg()
//             .query_one(
//                 "SELECT new_attribute_value_id FROM attribute_value_update_for_context_raw_v1($1, $2, $3, $4, $5, $6, $7, $8)",
//             &[
//                 ctx.tenancy(),
//                 ctx.visibility(),
//                 &attribute_value_id,
//                 &parent_attribute_value_id,
//                 &context,
//                 &value,
//                 &key,
//                 &create_child_proxies,
//             ],
//             ).await?;

//         let new_attribute_value_id: AttributeValueId = row.try_get("new_attribute_value_id")?;

//         // TODO(fnichol): we might want to fire off a status even at this point, however we've
//         // already updated the initial attribute value, so is there much value?

//         if propagate_dependent_values && !ctx.no_dependent_values() {
//             ctx.enqueue_job(DependentValuesUpdate::new(
//                 ctx.access_builder(),
//                 *ctx.visibility(),
//                 vec![new_attribute_value_id],
//             ))
//             .await?;
//         }

//         Ok((value, new_attribute_value_id))
//     }

//     /// Insert a new value under the parent [`AttributeValue`] in the given [`AttributeContext`]. This is mostly only
//     /// useful for adding elements to a [`PropKind::Array`], or to a [`PropKind::Map`]. Updating existing values in an
//     /// [`Array`](PropKind::Array), or [`Map`](PropKind::Map), and setting/updating all other [`PropKind`] should be
//     /// able to directly use [`update_for_context()`](AttributeValue::update_for_context()), as there will already be an
//     /// appropriate [`AttributeValue`] to use. By using this function,
//     /// [`update_for_context()`](AttributeValue::update_for_context()) is called after we have created an appropriate
//     /// [`AttributeValue`] to use.
//     #[instrument(skip_all, level = "debug")]
//     pub async fn insert_for_context(
//         ctx: &DalContext,
//         item_attribute_context: AttributeContext,
//         array_or_map_attribute_value_id: AttributeValueId,
//         value: Option<serde_json::Value>,
//         key: Option<String>,
//     ) -> AttributeValueResult<AttributeValueId> {
//         Self::insert_for_context_raw(
//             ctx,
//             item_attribute_context,
//             array_or_map_attribute_value_id,
//             value,
//             key,
//             true,
//         )
//         .await
//     }

//     #[instrument(skip_all, level = "debug")]
//     pub async fn insert_for_context_without_creating_proxies(
//         ctx: &DalContext,
//         parent_context: AttributeContext,
//         parent_attribute_value_id: AttributeValueId,
//         value: Option<serde_json::Value>,
//         key: Option<String>,
//     ) -> AttributeValueResult<AttributeValueId> {
//         Self::insert_for_context_raw(
//             ctx,
//             parent_context,
//             parent_attribute_value_id,
//             value,
//             key,
//             false,
//         )
//         .await
//     }

//     #[instrument(skip_all, level = "debug")]
//     async fn insert_for_context_raw(
//         ctx: &DalContext,
//         item_attribute_context: AttributeContext,
//         array_or_map_attribute_value_id: AttributeValueId,
//         value: Option<serde_json::Value>,
//         key: Option<String>,
//         create_child_proxies: bool,
//     ) -> AttributeValueResult<AttributeValueId> {
//         let row = ctx.txns().await?.pg().query_one(
//             "SELECT new_attribute_value_id FROM attribute_value_insert_for_context_raw_v1($1, $2, $3, $4, $5, $6, $7)",
//             &[
//                 ctx.tenancy(),
//                 ctx.visibility(),
//                 &item_attribute_context,
//                 &array_or_map_attribute_value_id,
//                 &value,
//                 &key,
//                 &create_child_proxies,
//             ],
//         ).await?;

//         let new_attribute_value_id: AttributeValueId = row.try_get("new_attribute_value_id")?;

//         if !ctx.no_dependent_values() {
//             ctx.enqueue_job(DependentValuesUpdate::new(
//                 ctx.access_builder(),
//                 *ctx.visibility(),
//                 vec![new_attribute_value_id],
//             ))
//             .await?;
//         }

//         Ok(new_attribute_value_id)
//     }

//     #[instrument(skip_all, level = "debug")]
//     pub async fn update_parent_index_map(&self, ctx: &DalContext) -> AttributeValueResult<()> {
//         let _row = ctx
//             .txns()
//             .await?
//             .pg()
//             .query(
//                 "SELECT attribute_value_update_parent_index_map_v1($1, $2, $3)",
//                 &[ctx.tenancy(), ctx.visibility(), &self.id],
//             )
//             .await?;

//         Ok(())
//     }

//     async fn populate_nested_values(
//         ctx: &DalContext,
//         parent_attribute_value_id: AttributeValueId,
//         update_context: AttributeContext,
//         unprocessed_value: serde_json::Value,
//     ) -> AttributeValueResult<()> {
//         let _row = ctx
//             .txns()
//             .await?
//             .pg()
//             .query(
//                 "SELECT attribute_value_populate_nested_values_v1($1, $2, $3, $4, $5)",
//                 &[
//                     ctx.tenancy(),
//                     ctx.visibility(),
//                     &parent_attribute_value_id,
//                     &update_context,
//                     &unprocessed_value,
//                 ],
//             )
//             .await?;

//         Ok(())
//     }

//     /// Convenience method to determine if this [`AttributeValue`](Self) is for the implicit
//     /// [`InternalProvider`](crate::InternalProvider) that represents the "snapshot" of the entire
//     /// [`Component`](crate::Component). This means that the [`Prop`](crate::Prop) that the
//     /// [`InternalProvider`](crate::InternalProvider) is sourcing its data from does not have a
//     /// parent [`Prop`](crate::Prop).
//     #[allow(unused)]
//     async fn is_for_internal_provider_of_root_prop(
//         &mut self,
//         ctx: &DalContext,
//     ) -> AttributeValueResult<bool> {
//         let maybe_row = ctx
//             .txns()
//             .await?
//             .pg()
//             .query_opt(
//                 IS_FOR_INTERNAL_PROVIDER_OF_ROOT_PROP,
//                 &[&ctx.tenancy(), ctx.visibility(), &self.context],
//             )
//             .await?;
//         if let Some(row) = maybe_row {
//             // If we got a row back, that means that we are an AttributeValue for an InternalProvider,
//             // and we should have gotten a row back from the query.
//             Ok(row.try_get("is_for_root_prop")?)
//         } else {
//             // If we didn't get a row back, that means that we didn't find an InternalProvider for the
//             // InternalProviderId in our AttributeContext. Likely because it is ident_nil_v1, indicating that we're
//             // not for an InternalProvider at all.
//             Ok(false)
//         }
//     }

//     #[instrument(skip(ctx), level = "debug")]
//     pub async fn create_dependent_values(
//         ctx: &DalContext,
//         attribute_value_ids: &[AttributeValueId],
//     ) -> AttributeValueResult<()> {
//         ctx.txns()
//             .await?
//             .pg()
//             .execute(
//                 "SELECT attribute_value_create_new_affected_values_v1($1, $2, $3)",
//                 &[&ctx.tenancy(), &ctx.visibility(), &attribute_value_ids],
//             )
//             .await?;
//         Ok(())
//     }

//     /// Returns a [`HashMap`] with key [`AttributeValueId`](Self) and value
//     /// [`Vec<AttributeValueId>`](Self) where the keys correspond to [`AttributeValues`](Self) that
//     /// are affected (directly and indirectly) by at least one of the provided
//     /// [`AttributeValueIds`](Self) having a new value. The [`Vec<AttributeValueId>`](Self)
//     /// correspond to the [`AttributeValues`](Self) that the key directly depends on that are also
//     /// affected by at least one of the provided [`AttributeValueIds`](Self) having a new value.
//     ///
//     /// **NOTE**: This has the side effect of **CREATING NEW [`AttributeValues`](Self)**
//     /// if this [`AttributeValue`] affects an [`AttributeContext`](crate::AttributeContext) where an
//     /// [`AttributePrototype`](crate::AttributePrototype) that uses it didn't already have an
//     /// [`AttributeValue`].
//     #[instrument(skip(ctx), level = "debug")]
//     pub async fn dependent_value_graph(
//         ctx: &DalContext,
//         attribute_value_ids: &[AttributeValueId],
//     ) -> AttributeValueResult<HashMap<AttributeValueId, Vec<AttributeValueId>>> {
//         let rows = ctx
//             .txns()
//             .await?
//             .pg()
//             .query(
//                 FETCH_UPDATE_GRAPH_DATA,
//                 &[&ctx.tenancy(), ctx.visibility(), &attribute_value_ids],
//             )
//             .instrument(debug_span!("Graph SQL query"))
//             .await?;

//         let mut result: HashMap<AttributeValueId, Vec<AttributeValueId>> = HashMap::new();
//         for row in rows.into_iter() {
//             let attr_val_id: AttributeValueId = row.try_get("attribute_value_id")?;
//             let dependencies: Vec<AttributeValueId> =
//                 row.try_get("dependent_attribute_value_ids")?;
//             result.insert(attr_val_id, dependencies);
//         }

//         Ok(result)
//     }

//     pub async fn vivify_value_and_parent_values(
//         &self,
//         ctx: &DalContext,
//     ) -> AttributeValueResult<AttributeValueId> {
//         let row = ctx.txns().await?.pg().query_one(
//             "SELECT new_attribute_value_id FROM attribute_value_vivify_value_and_parent_values_raw_v1($1, $2, $3, $4, $5)",
//         &[
//             ctx.tenancy(),
//             ctx.visibility(),
//             &self.context,
//             &self.id,
//             &true
//         ]).await?;

//         Ok(row.try_get("new_attribute_value_id")?)
//     }

//     /// Re-evaluates the current `AttributeValue`'s `AttributePrototype` to update the
//     /// `FuncBinding`, and `FuncBindingReturnValue`, reflecting the current inputs to
//     /// the function.
//     ///
//     /// If the `AttributeValue` represents the `InternalProvider` for a `Prop` that
//     /// does not have a parent `Prop` (this is typically the `InternalProvider` for
//     /// the "root" `Prop` of a `SchemaVariant`), then it will also enqueue a
//     /// `CodeGeneration` job for the `Component`.
//     #[instrument(
//         name = "attribute_value.update_from_prototype_function",
//         skip_all,
//         level = "debug",
//         fields(
//             attribute_value.id = %self.id,
//             change_set_pk = %ctx.visibility().change_set_pk,
//         )
//     )]
//     pub async fn update_from_prototype_function(
//         &mut self,
//         ctx: &DalContext,
//     ) -> AttributeValueResult<()> {
//         // Check if this AttributeValue is for an implicit InternalProvider as they have special behavior that doesn't involve
//         // AttributePrototype and AttributePrototypeArguments.
//         if self
//             .context
//             .is_least_specific_field_kind_internal_provider()?
//         {
//             let internal_provider =
//                 InternalProvider::get_by_id(ctx, &self.context.internal_provider_id())
//                     .await?
//                     .ok_or_else(|| {
//                         AttributeValueError::InternalProviderNotFound(
//                             self.context.internal_provider_id(),
//                         )
//                     })?;
//             if internal_provider.is_internal_consumer() {
//                 // We don't care about the AttributeValue that comes back from implicit_emit, since we should already be
//                 // operating on an AttributeValue that has the correct AttributeContext, which means that a new one should
//                 // not need to be created.
//                 internal_provider
//                     .implicit_emit(ctx, self)
//                     .await
//                     .map_err(|e| AttributeValueError::InternalProvider(e.to_string()))?;

//                 debug!("InternalProvider is internal consumer");

//                 return Ok(());
//             }
//         } else if self.context.is_least_specific_field_kind_prop()? {
//             if let Some(parent_attribute_value) = self.parent_attribute_value(ctx).await? {
//                 parent_attribute_value
//                     .vivify_value_and_parent_values(ctx)
//                     .await?;
//             }
//         }

//         // The following should handle explicit "normal" Attributes, InternalProviders, and ExternalProviders already.
//         let attribute_prototype = self.attribute_prototype(ctx).await?.ok_or_else(|| {
//             AttributeValueError::AttributePrototypeNotFound(self.id, *ctx.visibility())
//         })?;

// // Note(victor): Secrets should never be passed to functions as arguments directly.
// // We detect if they're set as dependencies and later fetch before functions to execute
// // This is so secret values still trigger the dependent values system,
// // and before functions are only called when necessary
// let mut has_secrets_as_arg = false;
// let mut func_binding_args: HashMap<String, Option<serde_json::Value>> = HashMap::new();
// for mut argument_data in attribute_prototype
//     .argument_values(ctx, self.context)
//     .await
//     .map_err(|e| AttributeValueError::AttributePrototype(e.to_string()))?
// {
//     if argument_data.argument_name == "secrets" {
//         has_secrets_as_arg = true;
//         continue;
//     }

//     match argument_data.values.len() {
//         1 => {
//             let argument = argument_data.values.pop().ok_or_else(|| {
//                 AttributeValueError::EmptyAttributePrototypeArgumentsForGroup(
//                     argument_data.argument_name.clone(),
//                 )
//             })?;

//                     func_binding_args.insert(
//                         argument_data.argument_name,
//                         Some(serde_json::to_value(argument)?),
//                     );
//                 }
//                 2.. => {
//                     func_binding_args.insert(
//                         argument_data.argument_name,
//                         Some(serde_json::to_value(argument_data.values)?),
//                     );
//                 }
//                 _ => {
//                     return Err(
//                         AttributeValueError::EmptyAttributePrototypeArgumentsForGroup(
//                             argument_data.argument_name,
//                         ),
//                     );
//                 }
//             };
//         }

// let func_id = attribute_prototype.func_id();

// let before = if has_secrets_as_arg {
//     // We need the associated [`ComponentId`] for this function--this is how we resolve and
//     // prepare before functions
//     let associated_component_id = self.context.component_id();

//     before_funcs_for_component(ctx, &associated_component_id).await?
// } else {
//     vec![]
// };

// let (func_binding, mut func_binding_return_value) = match FuncBinding::create_and_execute(
//     ctx,
//     serde_json::to_value(func_binding_args.clone())?,
//     attribute_prototype.func_id(),
//     before,
// )
// .instrument(debug_span!(
//     "Func execution",
//     "func.id" = %func_id,
//     ?func_binding_args,
// ))
// .await
// {
//     Ok(function_return_value) => function_return_value,
//     Err(FuncBindingError::FuncBackendResultFailure {
//         kind,
//         message,
//         backend,
//     }) => {
//         return Err(AttributeValueError::FuncBackendResultFailure {
//             kind,
//             message,
//             backend,
//         })
//     }
//     Err(err) => Err(err)?,
// };

//         self.set_func_binding_id(ctx, *func_binding.id()).await?;
//         self.set_func_binding_return_value_id(ctx, *func_binding_return_value.id())
//             .await?;

//         // If the value we just updated was for a Prop, we might have run a function that
//         // generates a deep data structure. If the Prop is an Array/Map/Object, then the
//         // value should be an empty Array/Map/Object, while the unprocessed value contains
//         // the deep data structure.
//         if self.context.is_least_specific_field_kind_prop()? {
//             let processed_value = match func_binding_return_value.unprocessed_value().cloned() {
//                 Some(unprocessed_value) => {
//                     let prop = Prop::get_by_id(ctx, &self.context.prop_id())
//                         .await?
//                         .ok_or_else(|| AttributeValueError::PropNotFound(self.context.prop_id()))?;

//                     match prop.kind() {
//                         PropKind::Object | PropKind::Map => Some(serde_json::json!({})),
//                         PropKind::Array => Some(serde_json::json!([])),
//                         _ => Some(unprocessed_value),
//                     }
//                 }
//                 None => None,
//             };

//             func_binding_return_value
//                 .set_value(ctx, processed_value)
//                 .await?;
//         };
//         // If they are different from each other, then we know
//         // that we need to fully process the deep data structure, populating
//         // AttributeValues for the child Props.
//         // cannot be si:setArray / si:setMap / si:setObject
//         if self.context.prop_id() != PropId::NONE {
//             let prop = Prop::get_by_id(ctx, &self.context.prop_id())
//                 .await?
//                 .ok_or_else(|| AttributeValueError::PropNotFound(self.context.prop_id()))?;

//             if *prop.kind() == PropKind::Array
//                 || *prop.kind() == PropKind::Object
//                 || *prop.kind() == PropKind::Map
//             {
//                 let func_name = match *prop.kind() {
//                     PropKind::Array => "si:setArray",
//                     PropKind::Object => "si:setObject",
//                     PropKind::Map => "si:setMap",
//                     _ => unreachable!(),
//                 };

//                 let func = Func::find_by_attr(ctx, "name", &func_name)
//                     .await?
//                     .pop()
//                     .ok_or_else(|| AttributeValueError::MissingFunc(func_name.to_owned()))?;

//                 if attribute_prototype.func_id() != *func.id() {
//                     if let Some(unprocessed_value) =
//                         func_binding_return_value.unprocessed_value().cloned()
//                     {
//                         AttributeValue::populate_nested_values(
//                             ctx,
//                             self.id,
//                             self.context,
//                             unprocessed_value,
//                         )
//                         .await?;
//                     }
//                 }
//             }
//         }

//         Ok(())
//     }

//     pub async fn populate_child_proxies_for_value(
//         &self,
//         ctx: &DalContext,
//         less_specific_attribute_value_id: AttributeValueId,
//         more_specific_context: AttributeContext,
//     ) -> AttributeValueResult<Option<Vec<AttributeValueId>>> {
//         let row = ctx.txns().await?.pg().query_one(
//             "SELECT new_proxy_value_ids FROM attribute_value_populate_child_proxies_for_value_v1($1, $2, $3, $4, $5)",
//             &[
//                 ctx.tenancy(),
//                 ctx.visibility(),
//                 &less_specific_attribute_value_id,
//                 &more_specific_context,
//                 self.id(),
//             ]
//         ).await?;

//         // Are we part of a map or array? Be sure to update the index map
//         if self.key.is_some() {
//             ctx.txns()
//                 .await?
//                 .pg()
//                 .query_opt(
//                     "SELECT * FROM attribute_value_update_parent_index_map_v1($1, $2, $3)",
//                     &[ctx.tenancy(), ctx.visibility(), self.id()],
//                 )
//                 .await?;
//         }

//         Ok(row.try_get("new_proxy_value_ids")?)
//     }
// }

// #[derive(Debug, Clone)]
// pub struct AttributeValuePayload {
//     pub prop: Prop,
//     pub func_binding_return_value: Option<FuncBindingReturnValue>,
//     pub attribute_value: AttributeValue,
//     pub parent_attribute_value_id: Option<AttributeValueId>,
// }

// impl AttributeValuePayload {
//     pub fn new(
//         prop: Prop,
//         func_binding_return_value: Option<FuncBindingReturnValue>,
//         attribute_value: AttributeValue,
//         parent_attribute_value_id: Option<AttributeValueId>,
//     ) -> Self {
//         Self {
//             prop,
//             func_binding_return_value,
//             attribute_value,
//             parent_attribute_value_id,
//         }
//     }
// }<|MERGE_RESOLUTION|>--- conflicted
+++ resolved
@@ -107,7 +107,6 @@
     pub value: Option<serde_json::Value>,
 }
 
-<<<<<<< HEAD
 impl AttributeValue {
     pub fn assemble(id: AttributeValueId, inner: AttributeValueContentV1) -> Self {
         Self {
@@ -115,24 +114,6 @@
             timestamp: inner.timestamp,
             value: inner.value,
             unprocessed_value: inner.unprocessed_value,
-=======
-    // pub async fn save_index_map(
-    //     &self,
-    //     ctx: &DalContext,
-    //     index_map: IndexMap,
-    // ) -> AttributeValueResult<()> {
-    // }
-
-    /// Returns the [`serde_json::Value`] within the [`FuncBindingReturnValue`](crate::FuncBindingReturnValue)
-    /// corresponding to the field on [`Self`].
-    pub async fn get_value(
-        &self,
-        ctx: &DalContext,
-    ) -> AttributeValueResult<Option<serde_json::Value>> {
-        match FuncBindingReturnValue::get_by_id(ctx, &self.func_binding_return_value_id).await? {
-            Some(func_binding_return_value) => Ok(func_binding_return_value.value().cloned()),
-            None => Err(AttributeValueError::MissingFuncBindingReturnValue),
->>>>>>> 4ec62941
         }
     }
 
@@ -146,532 +127,9 @@
             unprocessed_value: None,
             value: None,
         };
-<<<<<<< HEAD
         let hash = ctx
             .content_store()
             .lock()
-=======
-
-        let rows = ctx
-            .txns()
-            .await?
-            .pg()
-            .query(
-                LIST_PAYLOAD_FOR_READ_CONTEXT,
-                &[
-                    ctx.tenancy(),
-                    ctx.visibility(),
-                    &context,
-                    &schema_variant_id,
-                ],
-            )
-            .await?;
-        let mut result = Vec::new();
-        for row in rows.into_iter() {
-            let func_binding_return_value_json: serde_json::Value = row.try_get("object")?;
-            let func_binding_return_value: Option<FuncBindingReturnValue> =
-                serde_json::from_value(func_binding_return_value_json)?;
-
-            let prop_json: serde_json::Value = row.try_get("prop_object")?;
-            let prop: Prop = serde_json::from_value(prop_json)?;
-
-            let attribute_value_json: serde_json::Value = row.try_get("attribute_value_object")?;
-            let attribute_value: AttributeValue = serde_json::from_value(attribute_value_json)?;
-
-            let parent_attribute_value_id: Option<AttributeValueId> =
-                row.try_get("parent_attribute_value_id")?;
-
-            result.push(AttributeValuePayload::new(
-                prop,
-                func_binding_return_value,
-                attribute_value,
-                parent_attribute_value_id,
-            ));
-        }
-        Ok(result)
-    }
-
-    /// This method is similar to [`Self::list_payload_for_read_context()`], but it leverages a
-    /// root [`AttributeValueId`](crate::AttributeValue) in order to find payloads at any
-    /// root [`Prop`](crate::Prop) corresponding to the provided context and root value.
-    ///
-    /// Requirements for the [`AttributeReadContext`](crate::AttributeReadContext):
-    /// - [`PropId`](crate::Prop) must be set to [`None`]
-    /// - Both providers fields must be unset
-    pub async fn list_payload_for_read_context_and_root(
-        ctx: &DalContext,
-        root_attribute_value_id: AttributeValueId,
-        context: AttributeReadContext,
-    ) -> AttributeValueResult<Vec<AttributeValuePayload>> {
-        if context.has_prop_id()
-            || !context.has_unset_internal_provider()
-            || !context.has_unset_external_provider()
-        {
-            return Err(AttributeValueError::IncompatibleAttributeReadContext("incompatible attribute read context for query: prop must be empty and providers must be unset"));
-        }
-
-        let rows = ctx
-            .txns()
-            .await?
-            .pg()
-            .query(
-                LIST_PAYLOAD_FOR_READ_CONTEXT_AND_ROOT,
-                &[
-                    ctx.tenancy(),
-                    ctx.visibility(),
-                    &context,
-                    &root_attribute_value_id,
-                ],
-            )
-            .await?;
-
-        let mut result = Vec::new();
-        for row in rows.into_iter() {
-            let func_binding_return_value_json: serde_json::Value = row.try_get("object")?;
-            let func_binding_return_value: Option<FuncBindingReturnValue> =
-                serde_json::from_value(func_binding_return_value_json)?;
-
-            let prop_json: serde_json::Value = row.try_get("prop_object")?;
-            let prop: Prop = serde_json::from_value(prop_json)?;
-
-            let attribute_value_json: serde_json::Value = row.try_get("attribute_value_object")?;
-            let attribute_value: AttributeValue = serde_json::from_value(attribute_value_json)?;
-
-            let parent_attribute_value_id: Option<AttributeValueId> =
-                row.try_get("parent_attribute_value_id")?;
-
-            result.push(AttributeValuePayload::new(
-                prop,
-                func_binding_return_value,
-                attribute_value,
-                parent_attribute_value_id,
-            ));
-        }
-        Ok(result)
-    }
-
-    /// Update the [`AttributeValue`] for a specific [`AttributeContext`] to the given value. If the
-    /// given [`AttributeValue`] is for a different [`AttributeContext`] than the one provided, a
-    /// new [`AttributeValue`] will be created for the given [`AttributeContext`].
-    ///
-    /// By passing in [`None`] as the `value`, the caller is explicitly saying "this value does not
-    /// exist here". This is potentially useful for "tombstoning" values that have been inherited
-    /// from a less-specific [`AttributeContext`]. For example, if a value has been set for a
-    /// [`SchemaVariant`](crate::SchemaVariant), but we do not want that value to exist for a
-    /// specific [`Component`](crate::Component), we can update the variant's value to [`None`] in
-    /// an [`AttributeContext`] specific to that component.
-    ///
-    /// This method returns the following:
-    /// - the [`Option<serde_json::Value>`] that was passed in
-    /// - the updated [`AttributeValueId`](Self)
-    pub async fn update_for_context(
-        ctx: &DalContext,
-        attribute_value_id: AttributeValueId,
-        parent_attribute_value_id: Option<AttributeValueId>,
-        context: AttributeContext,
-        value: Option<serde_json::Value>,
-        // TODO: Allow updating the key
-        key: Option<String>,
-    ) -> AttributeValueResult<(Option<serde_json::Value>, AttributeValueId)> {
-        Self::update_for_context_raw(
-            ctx,
-            attribute_value_id,
-            parent_attribute_value_id,
-            context,
-            value,
-            key,
-            true,
-            true,
-        )
-        .await
-    }
-
-    pub async fn update_for_context_without_propagating_dependent_values(
-        ctx: &DalContext,
-        attribute_value_id: AttributeValueId,
-        parent_attribute_value_id: Option<AttributeValueId>,
-        context: AttributeContext,
-        value: Option<serde_json::Value>,
-        // TODO: Allow updating the key
-        key: Option<String>,
-    ) -> AttributeValueResult<(Option<serde_json::Value>, AttributeValueId)> {
-        Self::update_for_context_raw(
-            ctx,
-            attribute_value_id,
-            parent_attribute_value_id,
-            context,
-            value,
-            key,
-            true,
-            false,
-        )
-        .await
-    }
-
-    pub async fn update_for_context_without_creating_proxies(
-        ctx: &DalContext,
-        attribute_value_id: AttributeValueId,
-        parent_attribute_value_id: Option<AttributeValueId>,
-        context: AttributeContext,
-        value: Option<serde_json::Value>,
-        // TODO: Allow updating the key
-        key: Option<String>,
-    ) -> AttributeValueResult<(Option<serde_json::Value>, AttributeValueId)> {
-        Self::update_for_context_raw(
-            ctx,
-            attribute_value_id,
-            parent_attribute_value_id,
-            context,
-            value,
-            key,
-            false,
-            true,
-        )
-        .await
-    }
-
-    #[allow(clippy::too_many_arguments)]
-    async fn update_for_context_raw(
-        ctx: &DalContext,
-        attribute_value_id: AttributeValueId,
-        parent_attribute_value_id: Option<AttributeValueId>,
-        context: AttributeContext,
-        value: Option<serde_json::Value>,
-        // TODO: Allow updating the key
-        key: Option<String>,
-        create_child_proxies: bool,
-        propagate_dependent_values: bool,
-    ) -> AttributeValueResult<(Option<serde_json::Value>, AttributeValueId)> {
-        // TODO(nick,paulo,zack,jacob): ensure we do not _have_ to do this in the future.
-        let ctx = &ctx.clone_without_deleted_visibility();
-
-        let row = ctx.txns()
-            .await?
-            .pg()
-            .query_one(
-                "SELECT new_attribute_value_id FROM attribute_value_update_for_context_raw_v1($1, $2, $3, $4, $5, $6, $7, $8)",
-                &[
-                    ctx.tenancy(),
-                    ctx.visibility(),
-                    &attribute_value_id,
-                    &parent_attribute_value_id,
-                    &context,
-                    &value,
-                    &key,
-                    &create_child_proxies,
-                ],
-            ).await?;
-
-        let new_attribute_value_id: AttributeValueId = row.try_get("new_attribute_value_id")?;
-
-        // TODO(fnichol): we might want to fire off a status even at this point, however we've
-        // already updated the initial attribute value, so is there much value?
-
-        if propagate_dependent_values && !ctx.no_dependent_values() {
-            ctx.enqueue_job(DependentValuesUpdate::new(
-                ctx.access_builder(),
-                *ctx.visibility(),
-                vec![new_attribute_value_id],
-            ))
-            .await?;
-        }
-
-        Ok((value, new_attribute_value_id))
-    }
-
-    /// Insert a new value under the parent [`AttributeValue`] in the given [`AttributeContext`]. This is mostly only
-    /// useful for adding elements to a [`PropKind::Array`], or to a [`PropKind::Map`]. Updating existing values in an
-    /// [`Array`](PropKind::Array), or [`Map`](PropKind::Map), and setting/updating all other [`PropKind`] should be
-    /// able to directly use [`update_for_context()`](AttributeValue::update_for_context()), as there will already be an
-    /// appropriate [`AttributeValue`] to use. By using this function,
-    /// [`update_for_context()`](AttributeValue::update_for_context()) is called after we have created an appropriate
-    /// [`AttributeValue`] to use.
-    #[instrument(skip_all, level = "debug")]
-    pub async fn insert_for_context(
-        ctx: &DalContext,
-        item_attribute_context: AttributeContext,
-        array_or_map_attribute_value_id: AttributeValueId,
-        value: Option<serde_json::Value>,
-        key: Option<String>,
-    ) -> AttributeValueResult<AttributeValueId> {
-        Self::insert_for_context_raw(
-            ctx,
-            item_attribute_context,
-            array_or_map_attribute_value_id,
-            value,
-            key,
-            true,
-        )
-        .await
-    }
-
-    #[instrument(skip_all, level = "debug")]
-    pub async fn insert_for_context_without_creating_proxies(
-        ctx: &DalContext,
-        parent_context: AttributeContext,
-        parent_attribute_value_id: AttributeValueId,
-        value: Option<serde_json::Value>,
-        key: Option<String>,
-    ) -> AttributeValueResult<AttributeValueId> {
-        Self::insert_for_context_raw(
-            ctx,
-            parent_context,
-            parent_attribute_value_id,
-            value,
-            key,
-            false,
-        )
-        .await
-    }
-
-    #[instrument(skip_all, level = "debug")]
-    async fn insert_for_context_raw(
-        ctx: &DalContext,
-        item_attribute_context: AttributeContext,
-        array_or_map_attribute_value_id: AttributeValueId,
-        value: Option<serde_json::Value>,
-        key: Option<String>,
-        create_child_proxies: bool,
-    ) -> AttributeValueResult<AttributeValueId> {
-        let row = ctx.txns().await?.pg().query_one(
-            "SELECT new_attribute_value_id FROM attribute_value_insert_for_context_raw_v1($1, $2, $3, $4, $5, $6, $7)",
-            &[
-                ctx.tenancy(),
-                ctx.visibility(),
-                &item_attribute_context,
-                &array_or_map_attribute_value_id,
-                &value,
-                &key,
-                &create_child_proxies,
-            ],
-        ).await?;
-
-        let new_attribute_value_id: AttributeValueId = row.try_get("new_attribute_value_id")?;
-
-        if !ctx.no_dependent_values() {
-            ctx.enqueue_job(DependentValuesUpdate::new(
-                ctx.access_builder(),
-                *ctx.visibility(),
-                vec![new_attribute_value_id],
-            ))
-            .await?;
-        }
-
-        Ok(new_attribute_value_id)
-    }
-
-    #[instrument(skip_all, level = "debug")]
-    pub async fn update_parent_index_map(&self, ctx: &DalContext) -> AttributeValueResult<()> {
-        let _row = ctx
-            .txns()
-            .await?
-            .pg()
-            .query(
-                "SELECT attribute_value_update_parent_index_map_v1($1, $2, $3)",
-                &[ctx.tenancy(), ctx.visibility(), &self.id],
-            )
-            .await?;
-
-        Ok(())
-    }
-
-    async fn populate_nested_values(
-        ctx: &DalContext,
-        parent_attribute_value_id: AttributeValueId,
-        update_context: AttributeContext,
-        unprocessed_value: serde_json::Value,
-    ) -> AttributeValueResult<()> {
-        let _row = ctx
-            .txns()
-            .await?
-            .pg()
-            .query(
-                "SELECT attribute_value_populate_nested_values_v1($1, $2, $3, $4, $5)",
-                &[
-                    ctx.tenancy(),
-                    ctx.visibility(),
-                    &parent_attribute_value_id,
-                    &update_context,
-                    &unprocessed_value,
-                ],
-            )
-            .await?;
-
-        Ok(())
-    }
-
-    /// Convenience method to determine if this [`AttributeValue`](Self) is for the implicit
-    /// [`InternalProvider`](crate::InternalProvider) that represents the "snapshot" of the entire
-    /// [`Component`](crate::Component). This means that the [`Prop`](crate::Prop) that the
-    /// [`InternalProvider`](crate::InternalProvider) is sourcing its data from does not have a
-    /// parent [`Prop`](crate::Prop).
-    #[allow(unused)]
-    async fn is_for_internal_provider_of_root_prop(
-        &mut self,
-        ctx: &DalContext,
-    ) -> AttributeValueResult<bool> {
-        let maybe_row = ctx
-            .txns()
-            .await?
-            .pg()
-            .query_opt(
-                IS_FOR_INTERNAL_PROVIDER_OF_ROOT_PROP,
-                &[&ctx.tenancy(), ctx.visibility(), &self.context],
-            )
-            .await?;
-        if let Some(row) = maybe_row {
-            // If we got a row back, that means that we are an AttributeValue for an InternalProvider,
-            // and we should have gotten a row back from the query.
-            Ok(row.try_get("is_for_root_prop")?)
-        } else {
-            // If we didn't get a row back, that means that we didn't find an InternalProvider for the
-            // InternalProviderId in our AttributeContext. Likely because it is ident_nil_v1, indicating that we're
-            // not for an InternalProvider at all.
-            Ok(false)
-        }
-    }
-
-    #[instrument(skip(ctx), level = "debug")]
-    pub async fn create_dependent_values(
-        ctx: &DalContext,
-        attribute_value_ids: &[AttributeValueId],
-    ) -> AttributeValueResult<()> {
-        ctx.txns()
-            .await?
-            .pg()
-            .execute(
-                "SELECT attribute_value_create_new_affected_values_v1($1, $2, $3)",
-                &[&ctx.tenancy(), &ctx.visibility(), &attribute_value_ids],
-            )
-            .await?;
-        Ok(())
-    }
-
-    /// Returns a [`HashMap`] with key [`AttributeValueId`](Self) and value
-    /// [`Vec<AttributeValueId>`](Self) where the keys correspond to [`AttributeValues`](Self) that
-    /// are affected (directly and indirectly) by at least one of the provided
-    /// [`AttributeValueIds`](Self) having a new value. The [`Vec<AttributeValueId>`](Self)
-    /// correspond to the [`AttributeValues`](Self) that the key directly depends on that are also
-    /// affected by at least one of the provided [`AttributeValueIds`](Self) having a new value.
-    ///
-    /// **NOTE**: This has the side effect of **CREATING NEW [`AttributeValues`](Self)**
-    /// if this [`AttributeValue`] affects an [`AttributeContext`](crate::AttributeContext) where an
-    /// [`AttributePrototype`](crate::AttributePrototype) that uses it didn't already have an
-    /// [`AttributeValue`].
-    #[instrument(skip(ctx), level = "debug")]
-    pub async fn dependent_value_graph(
-        ctx: &DalContext,
-        attribute_value_ids: &[AttributeValueId],
-    ) -> AttributeValueResult<HashMap<AttributeValueId, Vec<AttributeValueId>>> {
-        let rows = ctx
-            .txns()
-            .await?
-            .pg()
-            .query(
-                FETCH_UPDATE_GRAPH_DATA,
-                &[&ctx.tenancy(), ctx.visibility(), &attribute_value_ids],
-            )
-            .instrument(debug_span!("Graph SQL query"))
-            .await?;
-
-        let mut result: HashMap<AttributeValueId, Vec<AttributeValueId>> = HashMap::new();
-        for row in rows.into_iter() {
-            let attr_val_id: AttributeValueId = row.try_get("attribute_value_id")?;
-            let dependencies: Vec<AttributeValueId> =
-                row.try_get("dependent_attribute_value_ids")?;
-            result.insert(attr_val_id, dependencies);
-        }
-
-        Ok(result)
-    }
-
-    pub async fn vivify_value_and_parent_values(
-        &self,
-        ctx: &DalContext,
-    ) -> AttributeValueResult<AttributeValueId> {
-        let row = ctx.txns().await?.pg().query_one(
-            "SELECT new_attribute_value_id FROM attribute_value_vivify_value_and_parent_values_raw_v1($1, $2, $3, $4, $5)",
-            &[
-                ctx.tenancy(),
-                ctx.visibility(),
-                &self.context,
-                &self.id,
-                &true
-            ]).await?;
-
-        Ok(row.try_get("new_attribute_value_id")?)
-    }
-
-    /// Re-evaluates the current `AttributeValue`'s `AttributePrototype` to update the
-    /// `FuncBinding`, and `FuncBindingReturnValue`, reflecting the current inputs to
-    /// the function.
-    ///
-    /// If the `AttributeValue` represents the `InternalProvider` for a `Prop` that
-    /// does not have a parent `Prop` (this is typically the `InternalProvider` for
-    /// the "root" `Prop` of a `SchemaVariant`), then it will also enqueue a
-    /// `CodeGeneration` job for the `Component`.
-    #[instrument(
-    name = "attribute_value.update_from_prototype_function",
-    skip_all,
-    level = "debug",
-    fields(
-    attribute_value.id = % self.id,
-    change_set_pk = % ctx.visibility().change_set_pk,
-    )
-    )]
-    pub async fn update_from_prototype_function(
-        &mut self,
-        ctx: &DalContext,
-    ) -> AttributeValueResult<()> {
-        // Check if this AttributeValue is for an implicit InternalProvider as they have special behavior that doesn't involve
-        // AttributePrototype and AttributePrototypeArguments.
-        if self
-            .context
-            .is_least_specific_field_kind_internal_provider()?
-        {
-            let internal_provider =
-                InternalProvider::get_by_id(ctx, &self.context.internal_provider_id())
-                    .await?
-                    .ok_or_else(|| {
-                        AttributeValueError::InternalProviderNotFound(
-                            self.context.internal_provider_id(),
-                        )
-                    })?;
-            if internal_provider.is_internal_consumer() {
-                // We don't care about the AttributeValue that comes back from implicit_emit, since we should already be
-                // operating on an AttributeValue that has the correct AttributeContext, which means that a new one should
-                // not need to be created.
-                internal_provider
-                    .implicit_emit(ctx, self)
-                    .await
-                    .map_err(|e| AttributeValueError::InternalProvider(e.to_string()))?;
-
-                debug!("InternalProvider is internal consumer");
-
-                return Ok(());
-            }
-        } else if self.context.is_least_specific_field_kind_prop()? {
-            if let Some(parent_attribute_value) = self.parent_attribute_value(ctx).await? {
-                parent_attribute_value
-                    .vivify_value_and_parent_values(ctx)
-                    .await?;
-            }
-        }
-
-        // The following should handle explicit "normal" Attributes, InternalProviders, and ExternalProviders already.
-        let attribute_prototype = self.attribute_prototype(ctx).await?.ok_or_else(|| {
-            AttributeValueError::AttributePrototypeNotFound(self.id, *ctx.visibility())
-        })?;
-
-        // Note(victor): Secrets should never be passed to functions as arguments directly.
-        // We detect if they're set as dependencies and later fetch before functions to execute
-        // This is so secret values still trigger the dependent values system,
-        // and before functions are only called when necessary
-        let mut has_secrets_as_arg = false;
-        let mut func_binding_args: HashMap<String, Option<serde_json::Value>> = HashMap::new();
-        for mut argument_data in attribute_prototype
-            .argument_values(ctx, self.context)
->>>>>>> 4ec62941
             .await
             .add(&AttributeValueContent::V1(content.clone()))?;
 
@@ -680,58 +138,17 @@
         let node_weight =
             NodeWeight::new_content(change_set, id, ContentAddress::AttributeValue(hash))?;
         {
-<<<<<<< HEAD
             let mut workspace_snapshot = ctx.workspace_snapshot()?.try_lock()?;
             if ordered {
                 workspace_snapshot.add_ordered_node(change_set, node_weight)?;
             } else {
                 workspace_snapshot.add_node(node_weight)?;
-=======
-            Ok(function_return_value) => function_return_value,
-            Err(FuncBindingError::FuncBackendResultFailure {
-                kind,
-                message,
-                backend,
-            }) => {
-                return Err(AttributeValueError::FuncBackendResultFailure {
-                    kind,
-                    message,
-                    backend,
-                });
-            }
-            Err(err) => Err(err)?,
-        };
-
-        self.set_func_binding_id(ctx, *func_binding.id()).await?;
-        self.set_func_binding_return_value_id(ctx, *func_binding_return_value.id())
-            .await?;
-
-        // If the value we just updated was for a Prop, we might have run a function that
-        // generates a deep data structure. If the Prop is an Array/Map/Object, then the
-        // value should be an empty Array/Map/Object, while the unprocessed value contains
-        // the deep data structure.
-        if self.context.is_least_specific_field_kind_prop()? {
-            let processed_value = match func_binding_return_value.unprocessed_value().cloned() {
-                Some(unprocessed_value) => {
-                    let prop = Prop::get_by_id(ctx, &self.context.prop_id())
-                        .await?
-                        .ok_or_else(|| AttributeValueError::PropNotFound(self.context.prop_id()))?;
-
-                    match prop.kind() {
-                        PropKind::Object | PropKind::Map => Some(serde_json::json!({})),
-                        PropKind::Array => Some(serde_json::json!([])),
-                        _ => Some(unprocessed_value),
-                    }
-                }
-                None => None,
->>>>>>> 4ec62941
             };
         }
 
         Ok(Self::assemble(id.into(), content))
     }
 
-<<<<<<< HEAD
     // TODO(nick): restore attribute value functions from the api.
     // pub async fn attribute_value_update(
     //     &mut self,
@@ -1469,39 +886,6 @@
     //
     //     Ok(attribute_value)
     // }
-=======
-    pub async fn populate_child_proxies_for_value(
-        &self,
-        ctx: &DalContext,
-        less_specific_attribute_value_id: AttributeValueId,
-        more_specific_context: AttributeContext,
-    ) -> AttributeValueResult<Option<Vec<AttributeValueId>>> {
-        let row = ctx.txns().await?.pg().query_one(
-            "SELECT new_proxy_value_ids FROM attribute_value_populate_child_proxies_for_value_v1($1, $2, $3, $4, $5)",
-            &[
-                ctx.tenancy(),
-                ctx.visibility(),
-                &less_specific_attribute_value_id,
-                &more_specific_context,
-                self.id(),
-            ],
-        ).await?;
-
-        // Are we part of a map or array? Be sure to update the index map
-        if self.key.is_some() {
-            ctx.txns()
-                .await?
-                .pg()
-                .query_opt(
-                    "SELECT * FROM attribute_value_update_parent_index_map_v1($1, $2, $3)",
-                    &[ctx.tenancy(), ctx.visibility(), self.id()],
-                )
-                .await?;
-        }
-
-        Ok(row.try_get("new_proxy_value_ids")?)
-    }
->>>>>>> 4ec62941
 }
 
 // impl AttributeValue {
@@ -1554,19 +938,19 @@
 //         self.index_map.as_mut()
 //     }
 
-//     /// Returns the *unprocessed* [`serde_json::Value`] within the [`FuncBindingReturnValue`](crate::FuncBindingReturnValue)
-//     /// corresponding to the field on [`Self`].
-//     pub async fn get_unprocessed_value(
-//         &self,
-//         ctx: &DalContext,
-//     ) -> AttributeValueResult<Option<serde_json::Value>> {
-//         match FuncBindingReturnValue::get_by_id(ctx, &self.func_binding_return_value_id).await? {
-//             Some(func_binding_return_value) => {
-//                 Ok(func_binding_return_value.unprocessed_value().cloned())
-//             }
-//             None => Err(AttributeValueError::MissingFuncBindingReturnValue),
+// /// Returns the *unprocessed* [`serde_json::Value`] within the [`FuncBindingReturnValue`](crate::FuncBindingReturnValue)
+// /// corresponding to the field on [`Self`].
+// pub async fn get_unprocessed_value(
+//     &self,
+//     ctx: &DalContext,
+// ) -> AttributeValueResult<Option<serde_json::Value>> {
+//     match FuncBindingReturnValue::get_by_id(ctx, &self.func_binding_return_value_id).await? {
+//         Some(func_binding_return_value) => {
+//             Ok(func_binding_return_value.unprocessed_value().cloned())
 //         }
-//     }
+//         None => Err(AttributeValueError::MissingFuncBindingReturnValue),
+//     }
+// }
 
 //     /// Returns the [`serde_json::Value`] within the [`FuncBindingReturnValue`](crate::FuncBindingReturnValue)
 //     /// corresponding to the field on [`Self`].
@@ -1964,22 +1348,22 @@
 //         // TODO(nick,paulo,zack,jacob): ensure we do not _have_ to do this in the future.
 //         let ctx = &ctx.clone_without_deleted_visibility();
 
-//         let row = ctx.txns()
-//             .await?
-//             .pg()
-//             .query_one(
-//                 "SELECT new_attribute_value_id FROM attribute_value_update_for_context_raw_v1($1, $2, $3, $4, $5, $6, $7, $8)",
-//             &[
-//                 ctx.tenancy(),
-//                 ctx.visibility(),
-//                 &attribute_value_id,
-//                 &parent_attribute_value_id,
-//                 &context,
-//                 &value,
-//                 &key,
-//                 &create_child_proxies,
-//             ],
-//             ).await?;
+// let row = ctx.txns()
+//     .await?
+//     .pg()
+//     .query_one(
+//         "SELECT new_attribute_value_id FROM attribute_value_update_for_context_raw_v1($1, $2, $3, $4, $5, $6, $7, $8)",
+//     &[
+//         ctx.tenancy(),
+//         ctx.visibility(),
+//         &attribute_value_id,
+//         &parent_attribute_value_id,
+//         &context,
+//         &value,
+//         &key,
+//         &create_child_proxies,
+//     ],
+//     ).await?;
 
 //         let new_attribute_value_id: AttributeValueId = row.try_get("new_attribute_value_id")?;
 
@@ -2204,66 +1588,66 @@
 //         Ok(result)
 //     }
 
-//     pub async fn vivify_value_and_parent_values(
-//         &self,
-//         ctx: &DalContext,
-//     ) -> AttributeValueResult<AttributeValueId> {
-//         let row = ctx.txns().await?.pg().query_one(
-//             "SELECT new_attribute_value_id FROM attribute_value_vivify_value_and_parent_values_raw_v1($1, $2, $3, $4, $5)",
-//         &[
-//             ctx.tenancy(),
-//             ctx.visibility(),
-//             &self.context,
-//             &self.id,
-//             &true
-//         ]).await?;
+// pub async fn vivify_value_and_parent_values(
+//     &self,
+//     ctx: &DalContext,
+// ) -> AttributeValueResult<AttributeValueId> {
+//     let row = ctx.txns().await?.pg().query_one(
+//         "SELECT new_attribute_value_id FROM attribute_value_vivify_value_and_parent_values_raw_v1($1, $2, $3, $4, $5)",
+//     &[
+//         ctx.tenancy(),
+//         ctx.visibility(),
+//         &self.context,
+//         &self.id,
+//         &true
+//     ]).await?;
 
 //         Ok(row.try_get("new_attribute_value_id")?)
 //     }
 
-//     /// Re-evaluates the current `AttributeValue`'s `AttributePrototype` to update the
-//     /// `FuncBinding`, and `FuncBindingReturnValue`, reflecting the current inputs to
-//     /// the function.
-//     ///
-//     /// If the `AttributeValue` represents the `InternalProvider` for a `Prop` that
-//     /// does not have a parent `Prop` (this is typically the `InternalProvider` for
-//     /// the "root" `Prop` of a `SchemaVariant`), then it will also enqueue a
-//     /// `CodeGeneration` job for the `Component`.
-//     #[instrument(
-//         name = "attribute_value.update_from_prototype_function",
-//         skip_all,
-//         level = "debug",
-//         fields(
-//             attribute_value.id = %self.id,
-//             change_set_pk = %ctx.visibility().change_set_pk,
-//         )
-//     )]
-//     pub async fn update_from_prototype_function(
-//         &mut self,
-//         ctx: &DalContext,
-//     ) -> AttributeValueResult<()> {
-//         // Check if this AttributeValue is for an implicit InternalProvider as they have special behavior that doesn't involve
-//         // AttributePrototype and AttributePrototypeArguments.
-//         if self
-//             .context
-//             .is_least_specific_field_kind_internal_provider()?
-//         {
-//             let internal_provider =
-//                 InternalProvider::get_by_id(ctx, &self.context.internal_provider_id())
-//                     .await?
-//                     .ok_or_else(|| {
-//                         AttributeValueError::InternalProviderNotFound(
-//                             self.context.internal_provider_id(),
-//                         )
-//                     })?;
-//             if internal_provider.is_internal_consumer() {
-//                 // We don't care about the AttributeValue that comes back from implicit_emit, since we should already be
-//                 // operating on an AttributeValue that has the correct AttributeContext, which means that a new one should
-//                 // not need to be created.
-//                 internal_provider
-//                     .implicit_emit(ctx, self)
-//                     .await
-//                     .map_err(|e| AttributeValueError::InternalProvider(e.to_string()))?;
+// /// Re-evaluates the current `AttributeValue`'s `AttributePrototype` to update the
+// /// `FuncBinding`, and `FuncBindingReturnValue`, reflecting the current inputs to
+// /// the function.
+// ///
+// /// If the `AttributeValue` represents the `InternalProvider` for a `Prop` that
+// /// does not have a parent `Prop` (this is typically the `InternalProvider` for
+// /// the "root" `Prop` of a `SchemaVariant`), then it will also enqueue a
+// /// `CodeGeneration` job for the `Component`.
+// #[instrument(
+//     name = "attribute_value.update_from_prototype_function",
+//     skip_all,
+//     level = "debug",
+//     fields(
+//         attribute_value.id = %self.id,
+//         change_set_pk = %ctx.visibility().change_set_pk,
+//     )
+// )]
+// pub async fn update_from_prototype_function(
+//     &mut self,
+//     ctx: &DalContext,
+// ) -> AttributeValueResult<()> {
+//     // Check if this AttributeValue is for an implicit InternalProvider as they have special behavior that doesn't involve
+//     // AttributePrototype and AttributePrototypeArguments.
+//     if self
+//         .context
+//         .is_least_specific_field_kind_internal_provider()?
+//     {
+//         let internal_provider =
+//             InternalProvider::get_by_id(ctx, &self.context.internal_provider_id())
+//                 .await?
+//                 .ok_or_else(|| {
+//                     AttributeValueError::InternalProviderNotFound(
+//                         self.context.internal_provider_id(),
+//                     )
+//                 })?;
+//         if internal_provider.is_internal_consumer() {
+//             // We don't care about the AttributeValue that comes back from implicit_emit, since we should already be
+//             // operating on an AttributeValue that has the correct AttributeContext, which means that a new one should
+//             // not need to be created.
+//             internal_provider
+//                 .implicit_emit(ctx, self)
+//                 .await
+//                 .map_err(|e| AttributeValueError::InternalProvider(e.to_string()))?;
 
 //                 debug!("InternalProvider is internal consumer");
 
@@ -2439,22 +1823,22 @@
 //         Ok(())
 //     }
 
-//     pub async fn populate_child_proxies_for_value(
-//         &self,
-//         ctx: &DalContext,
-//         less_specific_attribute_value_id: AttributeValueId,
-//         more_specific_context: AttributeContext,
-//     ) -> AttributeValueResult<Option<Vec<AttributeValueId>>> {
-//         let row = ctx.txns().await?.pg().query_one(
-//             "SELECT new_proxy_value_ids FROM attribute_value_populate_child_proxies_for_value_v1($1, $2, $3, $4, $5)",
-//             &[
-//                 ctx.tenancy(),
-//                 ctx.visibility(),
-//                 &less_specific_attribute_value_id,
-//                 &more_specific_context,
-//                 self.id(),
-//             ]
-//         ).await?;
+// pub async fn populate_child_proxies_for_value(
+//     &self,
+//     ctx: &DalContext,
+//     less_specific_attribute_value_id: AttributeValueId,
+//     more_specific_context: AttributeContext,
+// ) -> AttributeValueResult<Option<Vec<AttributeValueId>>> {
+//     let row = ctx.txns().await?.pg().query_one(
+//         "SELECT new_proxy_value_ids FROM attribute_value_populate_child_proxies_for_value_v1($1, $2, $3, $4, $5)",
+//         &[
+//             ctx.tenancy(),
+//             ctx.visibility(),
+//             &less_specific_attribute_value_id,
+//             &more_specific_context,
+//             self.id(),
+//         ]
+//     ).await?;
 
 //         // Are we part of a map or array? Be sure to update the index map
 //         if self.key.is_some() {
