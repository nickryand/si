--- conflicted
+++ resolved
@@ -1,4 +1,3 @@
-<<<<<<< HEAD
 // //! This module contains the [`AttributeContext`], and its corresponding builder, [`AttributeContextBuilder`].
 // //! The context can be scoped with varying levels of specificity, using an order of precedence.
 // //! The builder ensures the correct order of precedence is maintained whilst setting and unsetting
@@ -279,6 +278,20 @@
 //     ) -> AttributeContextResult<Option<crate::ExternalProvider>> {
 //         Ok(crate::ExternalProvider::get_by_id(ctx, &self.external_provider_id()).await?)
 //     }
+//
+// pub fn check(&self, context: Self) -> bool {
+//     let prop = self.prop_id == context.prop_id
+//         && context.internal_provider_id.is_none()
+//         && context.external_provider_id.is_none();
+//     let internal_provider = context.prop_id.is_none()
+//         && self.internal_provider_id == context.internal_provider_id
+//         && context.external_provider_id.is_none();
+//     let external_provider = context.prop_id.is_none()
+//         && context.internal_provider_id.is_none()
+//         && self.external_provider_id == context.external_provider_id;
+//     let component = self.component_id == context.component_id || self.component_id.is_none();
+//     (prop || internal_provider || external_provider) && component
+// }
 // }
 
 // #[remain::sorted]
@@ -549,571 +562,4 @@
 //         builder.set_component_id(component_id);
 //         assert!(builder.to_context().is_ok());
 //     }
-// }
-=======
-//! This module contains the [`AttributeContext`], and its corresponding builder, [`AttributeContextBuilder`].
-//! The context can be scoped with varying levels of specificity, using an order of precedence.
-//! The builder ensures the correct order of precedence is maintained whilst setting and unsetting
-//! fields of specificity.
-//!
-//! ## The Order of Precedence
-//!
-//! The order of precedence is as follows (from least to most "specificity"):
-//! - [`PropId`] / [`InternalProviderId`] / [`ExternalProviderId`]
-//! - [`ComponentId`]
-//!
-//! At the level of least "specificity", you can provider have a [`PropId`], an
-//! [`InternalProviderId`], or an [`ExternalProviderId`]. However, you can only provide one and only
-//! one for an [`AttributeContext`] since they are at the same "level" in the order of precedence.
-//!
-//! ## `AttributeContext` vs. `AttributeReadContext`
-//!
-//! While the [`AttributeContext`] can be used for both read and write queries, the
-//! [`AttributeReadContext`](crate::AttributeReadContext) is useful for read-only queries and for
-//! flexibility when searching for objects of varying levels of specificity.
-
-use serde::{Deserialize, Serialize};
-use std::cmp::Ordering;
-use std::default::Default;
-use thiserror::Error;
-
-use crate::{
-    ComponentId, DalContext, ExternalProviderId, InternalProviderId, Prop, PropId, StandardModel,
-    StandardModelError,
-};
-
-pub mod read;
-
-use crate::attribute::context::AttributeContextLeastSpecificFieldKind::{
-    ExternalProvider, InternalProvider,
-};
-pub use read::AttributeReadContext;
-
-/// Indicates which least specific field for an [`AttributeContext`] is specified and contains the
-/// field's value.
-#[remain::sorted]
-#[derive(Debug)]
-pub enum AttributeContextLeastSpecificFieldKind {
-    ExternalProvider(ExternalProviderId),
-    InternalProvider(InternalProviderId),
-    Prop(PropId),
-}
-
-#[remain::sorted]
-#[derive(Error, Debug)]
-pub enum AttributeContextError {
-    #[error("attribute context builder error: {0}")]
-    AttributeContextBuilder(#[from] AttributeContextBuilderError),
-    #[error("could not find least specific field")]
-    LeastSpecificFieldKindNotFound,
-    #[error("standard model error: {0}")]
-    StandardModel(#[from] StandardModelError),
-}
-
-pub type AttributeContextResult<T> = Result<T, AttributeContextError>;
-
-#[derive(Deserialize, Serialize, Debug, Clone, Copy, PartialEq, Eq, Hash)]
-pub struct AttributeContext {
-    #[serde(rename = "attribute_context_prop_id")]
-    prop_id: PropId,
-    #[serde(rename = "attribute_context_internal_provider_id")]
-    internal_provider_id: InternalProviderId,
-    #[serde(rename = "attribute_context_external_provider_id")]
-    external_provider_id: ExternalProviderId,
-    #[serde(rename = "attribute_context_component_id")]
-    component_id: ComponentId,
-}
-
-impl From<AttributeContext> for AttributeContextBuilder {
-    fn from(from_context: AttributeContext) -> AttributeContextBuilder {
-        AttributeContextBuilder {
-            prop_id: from_context.prop_id(),
-            internal_provider_id: from_context.internal_provider_id(),
-            external_provider_id: from_context.external_provider_id(),
-            component_id: from_context.component_id(),
-        }
-    }
-}
-
-impl From<AttributeReadContext> for AttributeContextBuilder {
-    fn from(from_read_context: AttributeReadContext) -> AttributeContextBuilder {
-        let mut builder = AttributeContextBuilder::new();
-        if let Some(prop_id) = from_read_context.prop_id {
-            builder.set_prop_id(prop_id);
-        }
-        if let Some(internal_provider_id) = from_read_context.internal_provider_id {
-            builder.set_internal_provider_id(internal_provider_id);
-        }
-        if let Some(external_provider_id) = from_read_context.external_provider_id {
-            builder.set_external_provider_id(external_provider_id);
-        }
-        if let Some(component_id) = from_read_context.component_id {
-            builder.set_component_id(component_id);
-        }
-        builder
-    }
-}
-
-impl PartialOrd for AttributeContext {
-    /// How to compare two [`AttributeContexts`](crate::AttributeContext):
-    ///
-    /// - [`Ordering::Equal`]: same level of specificity between two contexts
-    /// - [`Ordering::Greater`]: "self" is "more-specific" than "other"
-    /// - [`Ordering::Less`]: "self" is "less-specific" than "other"
-    /// - [`None`]: "self" and "other" have different "least-specific" fields (e.g. "self" is
-    ///   [`Prop`](crate::Prop)-specific and "other" is [`InternalProvider`](crate::InternalProvider)-specific.
-    fn partial_cmp(&self, other: &Self) -> Option<Ordering> {
-        if !self.is_component_unset() {
-            return if !other.is_component_unset() {
-                Some(Ordering::Equal)
-            } else {
-                Some(Ordering::Greater)
-            };
-        }
-
-        if !self.is_external_provider_unset() {
-            return if !other.is_component_unset() {
-                Some(Ordering::Less)
-            } else if !other.is_external_provider_unset() {
-                Some(Ordering::Equal)
-            } else {
-                None
-            };
-        }
-
-        if !self.is_internal_provider_unset() {
-            return if !other.is_component_unset() {
-                Some(Ordering::Less)
-            } else if !other.is_internal_provider_unset() {
-                Some(Ordering::Equal)
-            } else {
-                None
-            };
-        }
-
-        if !self.is_prop_unset() {
-            return if !other.is_component_unset() {
-                Some(Ordering::Less)
-            } else if !other.is_prop_unset() {
-                Some(Ordering::Equal)
-            } else {
-                None
-            };
-        }
-
-        None
-    }
-}
-
-impl AttributeContext {
-    pub fn builder() -> AttributeContextBuilder {
-        AttributeContextBuilder::new()
-    }
-
-    pub fn prop_id(&self) -> PropId {
-        self.prop_id
-    }
-
-    pub fn is_prop_unset(&self) -> bool {
-        self.prop_id == PropId::NONE
-    }
-
-    pub fn internal_provider_id(&self) -> InternalProviderId {
-        self.internal_provider_id
-    }
-
-    pub fn is_internal_provider_unset(&self) -> bool {
-        self.internal_provider_id == InternalProviderId::NONE
-    }
-
-    pub fn external_provider_id(&self) -> ExternalProviderId {
-        self.external_provider_id
-    }
-
-    pub fn is_external_provider_unset(&self) -> bool {
-        self.external_provider_id == ExternalProviderId::NONE
-    }
-
-    pub fn component_id(&self) -> ComponentId {
-        self.component_id
-    }
-
-    pub fn is_component_unset(&self) -> bool {
-        self.component_id == ComponentId::NONE
-    }
-
-    pub fn is_least_specific(&self) -> bool {
-        self.component_id == ComponentId::NONE
-    }
-
-    /// Return a new [`AttributeContext`] with the most specific piece
-    /// of the current [`AttributeContext`] unset, widening the scope
-    /// of the context by one step. If widening the context would
-    /// result in everything being unset, it will return a new copy of
-    /// the current [`AttributeContext`].
-    pub fn less_specific(&self) -> AttributeContextResult<Self> {
-        let mut builder = AttributeContextBuilder::from(*self);
-        if self.component_id() != ComponentId::NONE {
-            builder.unset_component_id();
-        }
-        Ok(builder.to_context()?)
-    }
-
-    /// Returns true if the least specific field corresponds to a [`Prop`](crate::Prop).
-    pub fn is_least_specific_field_kind_prop(&self) -> AttributeContextResult<bool> {
-        if let AttributeContextLeastSpecificFieldKind::Prop(_) = self.least_specific_field_kind()? {
-            Ok(true)
-        } else {
-            Ok(false)
-        }
-    }
-
-    /// Returns true if the least specific field corresponds to an [`InternalProvider`](crate::InternalProvider).
-    pub fn is_least_specific_field_kind_internal_provider(&self) -> AttributeContextResult<bool> {
-        if let InternalProvider(_) = self.least_specific_field_kind()? {
-            Ok(true)
-        } else {
-            Ok(false)
-        }
-    }
-
-    /// Returns true if the least specific field corresponds to an [`InternalProvider`](crate::InternalProvider)
-    /// _or_ an [`ExternalProvider`](crate::ExternalProvider).
-    pub fn is_least_specific_field_kind_internal_or_external_provider(
-        &self,
-    ) -> AttributeContextResult<bool> {
-        match self.least_specific_field_kind()? {
-            InternalProvider(_) | ExternalProvider(_) => Ok(true),
-            _ => Ok(false),
-        }
-    }
-
-    /// Returns true if the least specific field corresponds to an [`ExternalProvider`](crate::ExternalProvider).
-    pub fn is_least_specific_field_kind_external_provider(&self) -> AttributeContextResult<bool> {
-        if let ExternalProvider(_) = self.least_specific_field_kind()? {
-            Ok(true)
-        } else {
-            Ok(false)
-        }
-    }
-
-    /// Returns the [`AttributeContextLeastSpecificFieldKind`] that is "set" for [`Self`].
-    pub fn least_specific_field_kind(
-        &self,
-    ) -> AttributeContextResult<AttributeContextLeastSpecificFieldKind> {
-        if self.prop_id != PropId::NONE {
-            Ok(AttributeContextLeastSpecificFieldKind::Prop(self.prop_id))
-        } else if self.internal_provider_id != InternalProviderId::NONE {
-            Ok(InternalProvider(self.internal_provider_id))
-        } else if self.external_provider_id != ExternalProviderId::NONE {
-            Ok(ExternalProvider(self.external_provider_id))
-        } else {
-            // This should never be possible to hit, but this check exists to protect
-            // against potential regressions.
-            Err(AttributeContextError::LeastSpecificFieldKindNotFound)
-        }
-    }
-
-    pub async fn prop(&self, ctx: &DalContext) -> AttributeContextResult<Option<Prop>> {
-        Ok(Prop::get_by_id(ctx, &self.prop_id()).await?)
-    }
-
-    pub async fn internal_provider(
-        &self,
-        ctx: &DalContext,
-    ) -> AttributeContextResult<Option<crate::InternalProvider>> {
-        Ok(crate::InternalProvider::get_by_id(ctx, &self.internal_provider_id()).await?)
-    }
-
-    pub async fn external_provider(
-        &self,
-        ctx: &DalContext,
-    ) -> AttributeContextResult<Option<crate::ExternalProvider>> {
-        Ok(crate::ExternalProvider::get_by_id(ctx, &self.external_provider_id()).await?)
-    }
-
-    pub fn check(&self, context: Self) -> bool {
-        let prop = self.prop_id == context.prop_id
-            && context.internal_provider_id.is_none()
-            && context.external_provider_id.is_none();
-        let internal_provider = context.prop_id.is_none()
-            && self.internal_provider_id == context.internal_provider_id
-            && context.external_provider_id.is_none();
-        let external_provider = context.prop_id.is_none()
-            && context.internal_provider_id.is_none()
-            && self.external_provider_id == context.external_provider_id;
-        let component = self.component_id == context.component_id || self.component_id.is_none();
-        (prop || internal_provider || external_provider) && component
-    }
-}
-
-#[remain::sorted]
-#[derive(Error, Debug)]
-pub enum AttributeContextBuilderError {
-    #[error(
-        "cannot specify more than one field at the lowest level in the order of precedence: {0:?}"
-    )]
-    MultipleLeastSpecificFieldsSpecified(AttributeContextBuilder),
-    #[error("for builder {0:?}, the following fields must be set: {1:?}")]
-    PrerequisteFieldsUnset(AttributeContextBuilder, Vec<&'static str>),
-}
-
-pub type AttributeContextBuilderResult<T> = Result<T, AttributeContextBuilderError>;
-
-/// A builder with non-consuming "setter" and "unsetter" methods that
-/// verify the order of precedence for [`AttributeContext`].
-#[derive(Deserialize, Serialize, Debug, Clone, PartialEq, Eq, Copy)]
-pub struct AttributeContextBuilder {
-    prop_id: PropId,
-    internal_provider_id: InternalProviderId,
-    external_provider_id: ExternalProviderId,
-    component_id: ComponentId,
-}
-
-/// Returns [`Self::new()`].
-impl Default for AttributeContextBuilder {
-    fn default() -> Self {
-        Self::new()
-    }
-}
-
-impl AttributeContextBuilder {
-    /// Creates [`Self`] with all fields unset.
-    pub fn new() -> Self {
-        Self {
-            prop_id: PropId::NONE,
-            internal_provider_id: InternalProviderId::NONE,
-            external_provider_id: ExternalProviderId::NONE,
-            component_id: ComponentId::NONE,
-        }
-    }
-
-    pub fn to_context_unchecked(&self) -> AttributeContext {
-        AttributeContext {
-            prop_id: self.prop_id,
-            internal_provider_id: self.internal_provider_id,
-            external_provider_id: self.external_provider_id,
-            component_id: self.component_id,
-        }
-    }
-
-    /// Converts [`Self`] to [`AttributeContext`]. This method will
-    /// fail if the order of precedence is broken (i.e. more-specific
-    /// fields are set, but one-to-all less-specific fields are unset)
-    /// or if the field of least specificity, [`PropId`], is unset.
-    pub fn to_context(&self) -> AttributeContextBuilderResult<AttributeContext> {
-        let mut unset_prerequisite_fields = Vec::new();
-
-        // The lowest level in the order of precedence must always be set.
-        if self.prop_id == PropId::NONE
-            && self.internal_provider_id == InternalProviderId::NONE
-            && self.external_provider_id == ExternalProviderId::NONE
-        {
-            unset_prerequisite_fields.push("PropId or InternalProviderId or ExternalProviderId");
-        }
-
-        // Only one field at the lowest level in the order of precedence can be set.
-        #[allow(clippy::nonminimal_bool)]
-        if (self.prop_id != PropId::NONE && self.internal_provider_id != InternalProviderId::NONE)
-            || (self.prop_id != PropId::NONE
-                && self.external_provider_id != ExternalProviderId::NONE)
-            || (self.internal_provider_id != InternalProviderId::NONE
-                && self.external_provider_id != ExternalProviderId::NONE)
-        {
-            return Err(AttributeContextBuilderError::MultipleLeastSpecificFieldsSpecified(*self));
-        }
-
-        if !unset_prerequisite_fields.is_empty() {
-            return Err(AttributeContextBuilderError::PrerequisteFieldsUnset(
-                *self,
-                unset_prerequisite_fields,
-            ));
-        }
-
-        Ok(AttributeContext {
-            prop_id: self.prop_id,
-            internal_provider_id: self.internal_provider_id,
-            external_provider_id: self.external_provider_id,
-            component_id: self.component_id,
-        })
-    }
-
-    /// Sets the [`PropId`] field. If the unset value is passed in, then
-    /// [`Self::unset_prop_id()`] is returned.
-    pub fn set_prop_id(&mut self, prop_id: PropId) -> &mut Self {
-        if prop_id == PropId::NONE {
-            return self.unset_prop_id();
-        }
-        self.prop_id = prop_id;
-        self
-    }
-
-    /// Sets the [`InternalProviderId`] field. If the unset value is passed in, then
-    /// [`Self::unset_internal_provider_id()`] is returned.
-    pub fn set_internal_provider_id(
-        &mut self,
-        internal_provider_id: InternalProviderId,
-    ) -> &mut Self {
-        if internal_provider_id == InternalProviderId::NONE {
-            return self.unset_internal_provider_id();
-        }
-        self.internal_provider_id = internal_provider_id;
-        self
-    }
-
-    /// Sets the [`ExternalProviderId`] field. If the unset value is passed in, then
-    /// [`Self::unset_external_provider_id()`] is returned.
-    pub fn set_external_provider_id(
-        &mut self,
-        external_provider_id: ExternalProviderId,
-    ) -> &mut Self {
-        if external_provider_id == ExternalProviderId::NONE {
-            return self.unset_external_provider_id();
-        }
-        self.external_provider_id = external_provider_id;
-        self
-    }
-
-    /// Sets the [`ComponentId`] field. If the unset value is passed in, then
-    /// [`Self::unset_component_id()`] is returned.
-    pub fn set_component_id(&mut self, component_id: ComponentId) -> &mut Self {
-        if component_id == ComponentId::NONE {
-            return self.unset_component_id();
-        }
-        self.component_id = component_id;
-        self
-    }
-
-    /// Unsets the [`PropId`].
-    pub fn unset_prop_id(&mut self) -> &mut Self {
-        self.prop_id = PropId::NONE;
-        self
-    }
-
-    /// Unsets the [`InternalProviderId`].
-    pub fn unset_internal_provider_id(&mut self) -> &mut Self {
-        self.internal_provider_id = InternalProviderId::NONE;
-        self
-    }
-
-    /// Unsets the [`ExternalProviderId`].
-    pub fn unset_external_provider_id(&mut self) -> &mut Self {
-        self.external_provider_id = ExternalProviderId::NONE;
-        self
-    }
-
-    /// Unsets the [`ComponentId`].
-    pub fn unset_component_id(&mut self) -> &mut Self {
-        self.component_id = ComponentId::NONE;
-        self
-    }
-}
-
-impl postgres_types::ToSql for AttributeContext {
-    fn to_sql(
-        &self,
-        ty: &postgres_types::Type,
-        out: &mut postgres_types::private::BytesMut,
-    ) -> Result<postgres_types::IsNull, Box<dyn std::error::Error + Sync + Send>>
-    where
-        Self: Sized,
-    {
-        let json = serde_json::to_value(self)?;
-        postgres_types::ToSql::to_sql(&json, ty, out)
-    }
-
-    fn accepts(ty: &postgres_types::Type) -> bool
-    where
-        Self: Sized,
-    {
-        ty == &postgres_types::Type::JSONB
-    }
-
-    fn to_sql_checked(
-        &self,
-        ty: &postgres_types::Type,
-        out: &mut postgres_types::private::BytesMut,
-    ) -> Result<postgres_types::IsNull, Box<dyn std::error::Error + Sync + Send>> {
-        let json = serde_json::to_value(self)?;
-        postgres_types::ToSql::to_sql(&json, ty, out)
-    }
-}
-
-// NOTE(nick): there are only error permutations tests for fields that have at least two prerequisite
-// fields. Thus ComponentId, and SchemaVariantId have error permutations tests and SchemaId
-// and PropId do not.
-
-// TODO(nick): for the aforementioned error permutations tests, when/if more "layers" are added, we will likely
-// need a helper to "flip" values from set to unset (and vice versa) to automatically test every condition.
-// Currently, all error permutations are manually written. In an example using an automatic setup, the
-// helper could provide an iteration method that flips each fields value from unset to
-// "Id::generate()" and vice versa. Then, the test writer could supply contraints to indicate when the helper
-// should expect failure or success upon iteration.
-
-#[cfg(test)]
-mod tests {
-    use super::*;
-
-    #[test]
-    fn less_specific() {
-        let prop_id = PropId::generate();
-        let component_id = ComponentId::generate();
-        let context = AttributeContextBuilder::new()
-            .set_prop_id(prop_id)
-            .set_component_id(component_id)
-            .to_context()
-            .expect("cannot build attribute context");
-        assert!(!context.is_least_specific());
-
-        let new_context = context
-            .less_specific()
-            .expect("cannot create less specific context");
-
-        assert_eq!(
-            AttributeContextBuilder::new()
-                .set_prop_id(prop_id)
-                .to_context()
-                .expect("cannot create expected context"),
-            new_context,
-        );
-
-        let new_context = new_context
-            .less_specific()
-            .expect("cannot create less specific context");
-
-        // Should be the exact same.
-        assert_eq!(
-            AttributeContextBuilder::new()
-                .set_prop_id(prop_id)
-                .to_context()
-                .expect("cannot create expected context"),
-            new_context,
-        );
-        assert!(new_context.is_least_specific());
-    }
-
-    #[test]
-    fn builder_new() {
-        let prop_id = PropId::generate();
-        let component_id = ComponentId::generate();
-
-        let mut builder = AttributeContextBuilder::new();
-
-        // Empty (FAIL)
-        assert!(builder.to_context().is_err());
-
-        // ComponentId without PropId (FAIL)
-        builder.set_component_id(component_id);
-        assert!(builder.to_context().is_err());
-        builder.unset_component_id();
-
-        // PropId (PASS)
-        builder.set_prop_id(prop_id);
-        assert!(builder.to_context().is_ok());
-
-        // ComponentId with PropId (PASS)
-        builder.set_component_id(component_id);
-        assert!(builder.to_context().is_ok());
-    }
-}
->>>>>>> 86f27278
+// }