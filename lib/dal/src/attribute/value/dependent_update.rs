--- conflicted
+++ resolved
@@ -7,20 +7,10 @@
 use crate::{
     attribute::context::AttributeContextBuilder,
     attribute::value::dependent_update::collection::AttributeValueDependentCollectionHarness,
-<<<<<<< HEAD
-    job::definition::{
-        component_post_processing::ComponentPostProcessing,
-        dependent_values_update::DependentValuesUpdate,
-    },
-    AttributeContext, AttributePrototypeArgument, AttributeValue, AttributeValueError,
-    AttributeValueId, AttributeValueResult, Component, ComponentId, DalContext, FuncBinding,
-    InternalProvider, Prop, PropKind, StandardModel, SystemId, WsEvent,
-=======
     job::definition::CodeGeneration, job::definition::DependentValuesUpdate, AttributeContext,
     AttributePrototypeArgument, AttributeValue, AttributeValueError, AttributeValueId,
     AttributeValueResult, Component, ComponentId, DalContext, FuncBinding, InternalProvider, Prop,
-    PropKind, StandardModel, SystemId,
->>>>>>> 144b2dbd
+    PropKind, StandardModel, SystemId, WsEvent
 };
 
 pub mod collection;
