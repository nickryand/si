use chrono::Utc;
use serde::{Deserialize, Serialize};
use strum::{AsRefStr, Display, EnumIter, EnumString};
use veritech_client::ResourceStatus;

use crate::action_prototype::ActionPrototypeView;
use crate::change_status::ChangeStatus;
use crate::component::resource::ResourceView;
use crate::diagram::DiagramResult;
<<<<<<< HEAD
use crate::history_event::{HistoryActorTimestamp, HistoryEventMetadata};
use crate::schema::variant::root_prop::component_type::ComponentType;
use crate::{Component, ComponentId, DalContext, ProviderArity, SchemaVariant, SchemaVariantId};
=======
use crate::schema::SchemaUiMenu;
use crate::socket::{SocketArity, SocketEdgeKind};
use crate::{
    history_event, ActorView, Component, ComponentId, ComponentStatus, ComponentType, DalContext,
    DiagramError, HistoryActorTimestamp, Node, NodeId, SchemaVariant, StandardModel,
};
>>>>>>> 86f27278

#[remain::sorted]
#[derive(
    AsRefStr,
    Clone,
    Copy,
    Debug,
    Deserialize,
    Display,
    EnumIter,
    EnumString,
    Eq,
    PartialEq,
    Serialize,
)]
#[serde(rename_all = "camelCase")]
#[strum(serialize_all = "camelCase")]
pub enum SocketDirection {
    Bidirectional,
    Input,
    Output,
}

#[remain::sorted]
#[derive(
    AsRefStr,
    Clone,
    Copy,
    Debug,
    Deserialize,
    Display,
    EnumIter,
    EnumString,
    Eq,
    PartialEq,
    Serialize,
)]
#[serde(rename_all = "camelCase")]
#[strum(serialize_all = "camelCase")]
pub enum NodeSide {
    Left,
    Right,
}

#[derive(Deserialize, Serialize, Debug, Clone, PartialEq, Eq)]
#[serde(rename_all = "camelCase")]
pub struct SocketView {
    pub id: String,
    pub label: String,
    pub connection_annotations: Vec<String>,
    pub direction: SocketDirection,
    pub max_connections: Option<usize>,
    pub is_required: Option<bool>,
    pub node_side: NodeSide,
}

impl SocketView {
    pub async fn list(
        ctx: &DalContext,
        schema_variant_id: SchemaVariantId,
    ) -> DiagramResult<Vec<Self>> {
        let mut socket_views = Vec::new();
        let (external_providers, explicit_internal_providers) =
            SchemaVariant::list_external_providers_and_explicit_internal_providers(
                ctx,
                schema_variant_id,
            )
            .await?;

        for external_provider in external_providers {
            if !external_provider.ui_hidden() {
                socket_views.push(Self {
                    id: external_provider.id().to_string(),
                    label: external_provider.name().to_owned(),
                    // todo: implement connection annotations in graph work
                    connection_annotations: vec![external_provider.name().to_owned()],
                    direction: SocketDirection::Output,
                    max_connections: match external_provider.arity() {
                        ProviderArity::Many => None,
                        ProviderArity::One => Some(1),
                    },
                    is_required: Some(external_provider.required()),
                    node_side: NodeSide::Right,
                });
            }
        }

        for explicit_internal_provider in explicit_internal_providers {
            if !explicit_internal_provider.ui_hidden() {
                socket_views.push(Self {
                    id: explicit_internal_provider.id().to_string(),
                    label: explicit_internal_provider.name().to_owned(),
                    // todo: implement connection annotations in graph work
                    connection_annotations: vec![explicit_internal_provider.name().to_owned()],
                    direction: SocketDirection::Input,
                    max_connections: match explicit_internal_provider.arity() {
                        ProviderArity::Many => None,
                        ProviderArity::One => Some(1),
                    },
                    is_required: Some(explicit_internal_provider.required()),
                    node_side: NodeSide::Left,
                });
            }
        }

        Ok(socket_views)
    }
}

#[derive(Deserialize, Serialize, Debug, Clone, PartialEq, Eq)]
#[serde(rename_all = "camelCase")]
pub struct GridPoint {
    x: isize,
    y: isize,
}

impl GridPoint {
    pub fn x(&self) -> isize {
        self.x
    }

    pub fn y(&self) -> isize {
        self.y
    }
}

#[derive(Deserialize, Serialize, Debug, Clone, PartialEq, Eq)]
#[serde(rename_all = "camelCase")]
pub struct Size2D {
    width: isize,
    height: isize,
}

impl Size2D {
    pub fn width(&self) -> isize {
        self.width
    }
    pub fn height(&self) -> isize {
        self.height
    }
}

#[derive(Deserialize, Serialize, Debug, Clone, PartialEq, Eq)]
#[serde(rename_all = "camelCase")]
pub struct DiagramComponentView {
    id: ComponentId,
    display_name: Option<String>,

    parent_component_id: Option<ComponentId>,
    child_component_ids: Vec<ComponentId>,

    schema_name: String,
    schema_id: String,
    schema_variant_id: String,
    schema_variant_name: String,
    schema_category: Option<String>,

    sockets: Option<Vec<SocketView>>,
    position: GridPoint,
    size: Option<Size2D>,
    color: Option<String>,
    node_type: ComponentType,
    change_status: ChangeStatus,
    has_resource: bool,
    created_info: HistoryEventMetadata,
    updated_info: HistoryEventMetadata,

    deleted_info: Option<HistoryEventMetadata>,
}

impl DiagramComponentView {
    #[allow(clippy::too_many_arguments)]
    pub async fn new(
        ctx: &DalContext,
        component: &Component,
        parent_component_id: Option<ComponentId>,
        child_component_ids: Vec<ComponentId>,
        _is_modified: bool,
        schema_variant: &SchemaVariant,
    ) -> DiagramResult<Self> {
        let size = if let (Some(w), Some(h)) = (component.width(), component.height()) {
            Some(Size2D {
                height: h.parse()?,
                width: w.parse()?,
            })
        } else {
            None
        };

        let x = component.x().parse::<f64>()?;
        let y = component.y().parse::<f64>()?;

        // TODO(nick): restore component status.
        // // Change status should track the component, not the node, since node position is on the
        // // node and the node will change if it is moved
        // let change_status = if component.visibility().deleted_at.is_some() {
        //     ChangeStatus::Deleted
        // } else if !component.exists_in_head(ctx).await? {
        //     ChangeStatus::Added
        // } else if is_modified {
        //     ChangeStatus::Modified
        // } else {
        //     ChangeStatus::Unmodified
        // };
        //
        // let component_status = ComponentStatus::get_by_id(ctx, component.id())
        //     .await?
        //     .ok_or_else(|| DiagramError::ComponentStatusNotFound(*component.id()))?;

        // TODO(nick): restore all of this.
        // let created_info =
        //     HistoryEventMetadata::from_history_actor_timestamp(ctx, component_status.creation())
        //         .await?;
        // let updated_info =
        //     HistoryEventMetadata::from_history_actor_timestamp(ctx, component_status.update())
        //         .await?;
        //
        // let mut deleted_info: Option<HistoryEventMetadata> = None;
        // {
        //     if let Some(deleted_at) = ctx.visibility().deleted_at {
        //         if let Some(deletion_user_pk) = component.deletion_user_pk() {
        //             let history_actor = history_event::HistoryActor::User(*deletion_user_pk);
        //             let actor = ActorView::from_history_actor(ctx, history_actor).await?;
        //
        //             deleted_info = Some(HistoryEventMetadata {
        //                 actor,
        //                 timestamp: deleted_at,
        //             });
        //         }
        //     }
        // }
        //
        // // TODO(theo): probably dont want to fetch this here and load totally separately, but we inherited from existing endpoints
        // let resource = ResourceView::new(component.resource(ctx).await?);
        //
        // let action_prototypes = ActionPrototype::find_for_context(
        //     ctx,
        //     ActionPrototypeContext {
        //         schema_variant_id: *schema_variant.id(),
        //     },
        // )
        // .await?;
        // let mut action_views: Vec<ActionPrototypeView> = Vec::new();
        // for action_prototype in action_prototypes {
        //     if *action_prototype.kind() == ActionKind::Refresh {
        //         continue;
        //     }
        //
        //     let view = ActionPrototypeView::new(ctx, action_prototype).await?;
        //     action_views.push(view);
        // }

        let schema = SchemaVariant::schema(ctx, schema_variant.id()).await?;

        // TODO(nick): replace these.
        let dummy_timestamp = HistoryActorTimestamp {
            actor: *ctx.history_actor(),
            timestamp: Utc::now(),
        };
<<<<<<< HEAD
        let dummy_metadata =
            HistoryEventMetadata::from_history_actor_timestamp(ctx, dummy_timestamp).await?;
=======

        let component_status = ComponentStatus::get_by_id(ctx, component.id())
            .await?
            .ok_or_else(|| DiagramError::ComponentStatusNotFound(*component.id()))?;

        let created_info =
            HistoryEventMetadata::from_history_actor_timestamp(ctx, component_status.creation())
                .await?;
        let updated_info =
            HistoryEventMetadata::from_history_actor_timestamp(ctx, component_status.update())
                .await?;

        let mut deleted_info: Option<HistoryEventMetadata> = None;
        {
            if let Some(deleted_at) = ctx.visibility().deleted_at {
                if let Some(deletion_user_pk) = component.deletion_user_pk() {
                    let history_actor = history_event::HistoryActor::User(*deletion_user_pk);
                    let actor = ActorView::from_history_actor(ctx, history_actor).await?;

                    deleted_info = Some(HistoryEventMetadata {
                        actor,
                        timestamp: deleted_at,
                    });
                }
            }
        }

        let resource_exists = component.resource(ctx).await?.payload.is_some();
>>>>>>> 86f27278

        Ok(Self {
            id: component.id(),
            parent_component_id,
            child_component_ids,
            display_name: Some(component.name(ctx).await?),
            schema_name: schema.name().to_owned(),
            schema_variant_name: schema_variant.name().to_owned(),
            schema_id: schema.id().to_string(),
            schema_variant_id: schema_variant.id().to_string(),
            schema_category: Some(schema_variant.category().to_owned()),
            sockets: Some(SocketView::list(ctx, schema_variant.id()).await?),
            position: GridPoint {
                x: x.round() as isize,
                y: y.round() as isize,
            },
            size,
            color: component.color(ctx).await?,
            node_type: component.get_type(ctx).await?,
<<<<<<< HEAD
            change_status: ChangeStatus::Added,
            resource: ResourceView {
                status: ResourceStatus::Ok,
                message: None,
                data: None,
                logs: vec![],
                last_synced: None,
            },
            actions: Vec::new(),
            created_info: dummy_metadata.clone(),
            updated_info: dummy_metadata,
            deleted_info: None,
=======
            change_status,
            has_resource: resource_exists,
            created_info,
            updated_info,
            deleted_info,
>>>>>>> 86f27278
        })
    }

    pub fn id(&self) -> ComponentId {
        self.id
    }

    pub fn position(&self) -> &GridPoint {
        &self.position
    }

    pub fn size(&self) -> &Option<Size2D> {
        &self.size
    }

    pub fn has_resource(&self) -> bool {
        self.has_resource
    }
}<|MERGE_RESOLUTION|>--- conflicted
+++ resolved
@@ -1,24 +1,12 @@
 use chrono::Utc;
 use serde::{Deserialize, Serialize};
 use strum::{AsRefStr, Display, EnumIter, EnumString};
-use veritech_client::ResourceStatus;
-
-use crate::action_prototype::ActionPrototypeView;
+
 use crate::change_status::ChangeStatus;
-use crate::component::resource::ResourceView;
 use crate::diagram::DiagramResult;
-<<<<<<< HEAD
 use crate::history_event::{HistoryActorTimestamp, HistoryEventMetadata};
 use crate::schema::variant::root_prop::component_type::ComponentType;
 use crate::{Component, ComponentId, DalContext, ProviderArity, SchemaVariant, SchemaVariantId};
-=======
-use crate::schema::SchemaUiMenu;
-use crate::socket::{SocketArity, SocketEdgeKind};
-use crate::{
-    history_event, ActorView, Component, ComponentId, ComponentStatus, ComponentType, DalContext,
-    DiagramError, HistoryActorTimestamp, Node, NodeId, SchemaVariant, StandardModel,
-};
->>>>>>> 86f27278
 
 #[remain::sorted]
 #[derive(
@@ -278,39 +266,8 @@
             actor: *ctx.history_actor(),
             timestamp: Utc::now(),
         };
-<<<<<<< HEAD
         let dummy_metadata =
             HistoryEventMetadata::from_history_actor_timestamp(ctx, dummy_timestamp).await?;
-=======
-
-        let component_status = ComponentStatus::get_by_id(ctx, component.id())
-            .await?
-            .ok_or_else(|| DiagramError::ComponentStatusNotFound(*component.id()))?;
-
-        let created_info =
-            HistoryEventMetadata::from_history_actor_timestamp(ctx, component_status.creation())
-                .await?;
-        let updated_info =
-            HistoryEventMetadata::from_history_actor_timestamp(ctx, component_status.update())
-                .await?;
-
-        let mut deleted_info: Option<HistoryEventMetadata> = None;
-        {
-            if let Some(deleted_at) = ctx.visibility().deleted_at {
-                if let Some(deletion_user_pk) = component.deletion_user_pk() {
-                    let history_actor = history_event::HistoryActor::User(*deletion_user_pk);
-                    let actor = ActorView::from_history_actor(ctx, history_actor).await?;
-
-                    deleted_info = Some(HistoryEventMetadata {
-                        actor,
-                        timestamp: deleted_at,
-                    });
-                }
-            }
-        }
-
-        let resource_exists = component.resource(ctx).await?.payload.is_some();
->>>>>>> 86f27278
 
         Ok(Self {
             id: component.id(),
@@ -330,26 +287,11 @@
             size,
             color: component.color(ctx).await?,
             node_type: component.get_type(ctx).await?,
-<<<<<<< HEAD
             change_status: ChangeStatus::Added,
-            resource: ResourceView {
-                status: ResourceStatus::Ok,
-                message: None,
-                data: None,
-                logs: vec![],
-                last_synced: None,
-            },
-            actions: Vec::new(),
+            has_resource: false,
             created_info: dummy_metadata.clone(),
             updated_info: dummy_metadata,
             deleted_info: None,
-=======
-            change_status,
-            has_resource: resource_exists,
-            created_info,
-            updated_info,
-            deleted_info,
->>>>>>> 86f27278
         })
     }
 
@@ -364,8 +306,4 @@
     pub fn size(&self) -> &Option<Size2D> {
         &self.size
     }
-
-    pub fn has_resource(&self) -> bool {
-        self.has_resource
-    }
 }