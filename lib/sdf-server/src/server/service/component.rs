--- conflicted
+++ resolved
@@ -4,27 +4,12 @@
     routing::{get, post},
     Json, Router,
 };
-<<<<<<< HEAD
 use dal::attribute::value::AttributeValueError;
 use dal::component::ComponentId;
 use dal::property_editor::PropertyEditorError;
-use dal::ComponentError as DalComponentError;
+use dal::validation::resolver::ValidationResolverError;
 use dal::TransactionsError;
-=======
-use dal::{
-    change_status::ChangeStatusError, component::ComponentViewError, ActionPrototypeError,
-    PropError,
-};
-use dal::{
-    component::view::debug::ComponentDebugViewError, node::NodeError,
-    property_editor::PropertyEditorError, AttributeContextBuilderError,
-    AttributePrototypeArgumentError, AttributePrototypeError, AttributeValueError, ChangeSetError,
-    ComponentError as DalComponentError, ComponentId, DiagramError, ExternalProviderError,
-    FuncBindingError, FuncError, InternalProviderError, PropId, ReconciliationPrototypeError,
-    SchemaError as DalSchemaError, StandardModelError, TransactionsError, ValidationResolverError,
-    WsEventError,
-};
->>>>>>> d7f5c4c6
+use dal::{ComponentError as DalComponentError, StandardModelError};
 use thiserror::Error;
 
 use crate::server::state::AppState;
@@ -126,21 +111,16 @@
     // SchemaVariantNotFound,
     // #[error("serde json error: {0}")]
     // SerdeJson(#[from] serde_json::Error),
-    // #[error(transparent)]
-    // StandardModel(#[from] StandardModelError),
+    #[error(transparent)]
+    StandardModel(#[from] StandardModelError),
     // #[error("system id is required: ident_nil_v1() was provided")]
     // SystemIdRequired,
     #[error(transparent)]
     Transactions(#[from] TransactionsError),
-<<<<<<< HEAD
     // #[error("ws event error: {0}")]
     // WsEvent(#[from] WsEventError),
-=======
-    #[error(transparent)]
+    #[error("validation resolver error: {0}")]
     ValidationResolver(#[from] ValidationResolverError),
-    #[error("ws event error: {0}")]
-    WsEvent(#[from] WsEventError),
->>>>>>> d7f5c4c6
 }
 
 pub type ComponentResult<T> = std::result::Result<T, ComponentError>;
@@ -187,10 +167,6 @@
         // .route("/get_code", get(get_code::get_code))
         // .route("/get_diff", get(get_diff::get_diff))
         .route(
-            "/get_property_editor_validations",
-            get(get_property_editor_validations::get_property_editor_validations),
-        )
-        .route(
             "/update_property_editor_value",
             post(update_property_editor_value::update_property_editor_value),
         )
