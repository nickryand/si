--- conflicted
+++ resolved
@@ -29,19 +29,10 @@
 pub mod insert_property_editor_value;
 // pub mod json;
 pub mod list_qualifications;
-<<<<<<< HEAD
 // pub mod list_resources;
 // pub mod refresh;
 // pub mod resource_domain_diff;
 // pub mod set_type;
-=======
-pub mod migrate_to_default_variant;
-pub mod refresh;
-pub mod resource_domain_diff;
-pub mod restore_default_function;
-pub mod set_type;
-pub mod update_property_editor_value;
->>>>>>> e8e46f88
 
 #[remain::sorted]
 #[derive(Debug, Error)]
@@ -118,8 +109,8 @@
     SchemaNotFound,
     // #[error("schema variant not found")]
     // SchemaVariantNotFound,
-    // #[error("serde json error: {0}")]
-    // SerdeJson(#[from] serde_json::Error),
+    #[error("serde json error: {0}")]
+    SerdeJson(#[from] serde_json::Error),
     #[error(transparent)]
     StandardModel(#[from] StandardModelError),
     // #[error("system id is required: ident_nil_v1() was provided")]
@@ -183,7 +174,6 @@
             "/insert_property_editor_value",
             post(insert_property_editor_value::insert_property_editor_value),
         )
-<<<<<<< HEAD
     // .route(
     //     "/delete_property_editor_value",
     //     post(delete_property_editor_value::delete_property_editor_value),
@@ -197,27 +187,4 @@
     // )
     // .route("/debug", get(debug::debug_component))
     // .route("/json", get(json::json))
-=======
-        .route(
-            "/delete_property_editor_value",
-            post(delete_property_editor_value::delete_property_editor_value),
-        )
-        .route(
-            "/restore_default_function",
-            post(restore_default_function::restore_default_function),
-        )
-        .route("/set_type", post(set_type::set_type))
-        .route("/refresh", post(refresh::refresh))
-        .route("/resource_domain_diff", get(resource_domain_diff::get_diff))
-        .route(
-            "/alter_simulation",
-            post(alter_simulation::alter_simulation),
-        )
-        .route("/debug", get(debug::debug_component))
-        .route("/json", get(json::json))
-        .route(
-            "/migrate_to_default_variant",
-            post(migrate_to_default_variant::migrate_to_default_variant),
-        )
->>>>>>> e8e46f88
 }