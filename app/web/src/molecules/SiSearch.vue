<template>
  <div
    class="flex nowrap gap-3 p-3 dark:border-neutral-600 border-b-2 justify-between"
  >
    <label
      class="relative text-neutral-400 focus-within:text-gray-600 block flex-grow"
    >
      <input
        v-model="search"
<<<<<<< HEAD
        :placeholder="placeholder"
        class="w-full px-1 py-[0.4375rem] pl-2.5 text-sm rounded-sm border text-black dark:text-white bg-neutral-50 dark:bg-neutral-900 border-neutral-300 dark:border-neutral-600 placeholder:italic placeholder:text-neutral-500 dark:placeholder:text-neutral-400"
=======
        :placeholder="props.placeholder"
        class="w-full text-black px-1 py-[0.4375rem] pl-2.5 text-sm rounded-sm border dark:text-black bg-neutral-100 border-neutral-200 placeholder:italic placeholder:text-neutral-400"
>>>>>>> 9e937c3c
      />
    </label>
    <button
      v-if="!props.autosearch"
      class="w-[2rem] text-action-"
      @click="performSearch"
    >
      <SearchIcon class="w-full text-neutral-500" />
    </button>
  </div>
</template>

<script setup lang="ts">
import { SearchIcon } from "@heroicons/vue/solid";
import { ref, watch } from "vue";

let search = ref<string>("");

const props = withDefaults(
  defineProps<{
    placeholder?: string;
    autosearch?: boolean;
  }>(),
  {
    placeholder: "search",
    autosearch: false,
  },
);

const emits = defineEmits<{
  (e: "search", v: string): void;
}>();

watch(
  () => search.value,
  (search) => props.autosearch && emits("search", search),
);

const performSearch = () => emits("search", search.value);
</script><|MERGE_RESOLUTION|>--- conflicted
+++ resolved
@@ -7,13 +7,8 @@
     >
       <input
         v-model="search"
-<<<<<<< HEAD
-        :placeholder="placeholder"
+        :placeholder="props.placeholder"
         class="w-full px-1 py-[0.4375rem] pl-2.5 text-sm rounded-sm border text-black dark:text-white bg-neutral-50 dark:bg-neutral-900 border-neutral-300 dark:border-neutral-600 placeholder:italic placeholder:text-neutral-500 dark:placeholder:text-neutral-400"
-=======
-        :placeholder="props.placeholder"
-        class="w-full text-black px-1 py-[0.4375rem] pl-2.5 text-sm rounded-sm border dark:text-black bg-neutral-100 border-neutral-200 placeholder:italic placeholder:text-neutral-400"
->>>>>>> 9e937c3c
       />
     </label>
     <button
