--- conflicted
+++ resolved
@@ -27,18 +27,12 @@
     environment:
       - "POSTGRES_PASSWORD=bugbear"
       - "PGPASSWORD=bugbear"
-<<<<<<< HEAD
-      - "POSTGRES_USER=si"
-      - "POSTGRES_DB=si"
-      - "POSTGRES_MULTIPLE_DBS=si_content_store,si_auth,si_module_index,si_test,si_test_content_store,si_test_dal,si_test_sdf_server"
-=======
       - "POSTGRES_USER=si_test"
       - "POSTGRES_DB=si_test"
-      - "POSTGRES_MULTIPLE_DBS=si_test_dal,si_test_sdf_server"
+      - "POSTGRES_MULTIPLE_DBS=si_test_content_store,si_test_dal,si_test_sdf_server"
     command:
       - "-c"
       - "fsync=off"
->>>>>>> e8e46f88
 
   nats:
     image: systeminit/nats:stable
